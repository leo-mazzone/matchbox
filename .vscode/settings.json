{
    "python.defaultInterpreterPath": "${workspaceFolder}/.venv/bin/python",
    "python.analysis.typeCheckingMode": "off",
    "python.testing.unittestEnabled": false,
    "python.testing.pytestEnabled": true,
    "python.testing.pytestPath": "${workspaceFolder}/.venv/bin/pytest",
    "[python]": {
        "editor.formatOnSave": true,
        "editor.defaultFormatter": "charliermarsh.ruff",
        "editor.codeActionsOnSave": {
            "source.fixAll": "explicit"
        }
<<<<<<< HEAD
    },
    "python.testing.pytestPath": "${workspaceFolder}/.venv/bin/pytest",
    "python.analysis.typeCheckingMode": "off",
=======
    }
>>>>>>> c6d1cab4
}<|MERGE_RESOLUTION|>--- conflicted
+++ resolved
@@ -10,11 +10,5 @@
         "editor.codeActionsOnSave": {
             "source.fixAll": "explicit"
         }
-<<<<<<< HEAD
-    },
-    "python.testing.pytestPath": "${workspaceFolder}/.venv/bin/pytest",
-    "python.analysis.typeCheckingMode": "off",
-=======
     }
->>>>>>> c6d1cab4
 }
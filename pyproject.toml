[project]
name = "matchbox"
version = "0.2.1"
description = "A framework for orchestrating and comparing various company matching methodologies."
authors = [{ name = "DDaTDataScienceTeam" }]
license = {file = "LICENSE"}
readme = "README.md"
requires-python = ">=3.11"
dependencies = [
    "click>=8.1.7",
    "connectorx>=0.3.3",
    "duckdb>=1.1.1",
    "httpx>=0.28.0",
    "matplotlib>=3.9.2",
    "pandas>=2.2.3",
    "psycopg2>=2.9.10",
    "pyarrow>=17.0.0",
    "pydantic-settings>=2.5.2",
    "pydantic>=2.9.2",
    "python-dotenv>=1.0.1",
    "rustworkx>=0.15.1",
    "splink>=4.0.5,<4.1.0",
    "sqlalchemy>=2.0.35",
    "rich>=13.9.4",
]

[project.optional-dependencies]
server = [
    "boto3>=1.35.99",
    "fastapi[standard]>=0.115.0,<0.116.0",
    "pg-bulk-ingest>=0.0.54",
    "python-multipart>=0.0.18",
    "tomli>=2.0.1",
]

[dependency-groups]
dev = [
    "ipykernel>=6.29.5",
    "ipywidgets>=8.1.5",
    "pre-commit>=3.8.0",
    "pytest>=8.3.3",
    "pytest-cov>=5.0.0",
    "pytest-env>=1.1.5",
    "ruff>=0.9.0",
    "docker>=7.1.0",
    "snakeviz>=2.2.2",
    "tomli-w>=1.1.0",
    "vcrpy>=6.0.2",
<<<<<<< HEAD
    "moto[s3]>=5.0.26",
    "pytest-asyncio>=0.25.2",
=======
    "mkdocs>=1.6.1",
    "mkdocs-material>=9.5.50",
    "mkdocstrings[python]>=0.27.0",
    "mkdocs-autorefs>=1.3.0",
>>>>>>> d0dfd048
]
typing = [
    "boto3-stubs[s3]>=1.35.99",
    "polars>=1.11.0",
]

[tool.uv]
default-groups = ["dev", "typing"]
package = true
upgrade-package = ["ruff"]

[tool.ruff]
exclude = [
    "*.ipynb"
]
line-length = 88
indent-width = 4
target-version = "py311"
src = ["src"]

[tool.ruff.lint]
select = [
    "E",
    "F",
    "I",
    "B",
    # "D"
]
ignore = []
fixable = ["ALL"]
unfixable = []
dummy-variable-rgx = "^(_+|(_+[a-zA-Z0-9_]*[a-zA-Z0-9]+?))$"

[tool.ruff.lint.pydocstyle]
convention = "google"

[tool.ruff.lint.per-file-ignores]
"**/{test,docs}/*" = ["D"]

[tool.ruff.format]
quote-style = "double"
indent-style = "space"
skip-magic-trailing-comma = false
line-ending = "auto"

[tool.pytest.ini_options]
testpaths = ["test"]
pythonpath = ["."]
addopts = "-s -vv --cov=matchbox test/ --log-disable=pg_bulk_ingest"
log_cli = false
log_cli_level = "INFO"
log_cli_format = "%(asctime)s [%(levelname)8s] %(message)s (%(filename)s:%(lineno)s)"
log_cli_date_format = "%Y-%m-%d %H:%M:%S"<|MERGE_RESOLUTION|>--- conflicted
+++ resolved
@@ -46,15 +46,12 @@
     "snakeviz>=2.2.2",
     "tomli-w>=1.1.0",
     "vcrpy>=6.0.2",
-<<<<<<< HEAD
     "moto[s3]>=5.0.26",
     "pytest-asyncio>=0.25.2",
-=======
     "mkdocs>=1.6.1",
     "mkdocs-material>=9.5.50",
     "mkdocstrings[python]>=0.27.0",
     "mkdocs-autorefs>=1.3.0",
->>>>>>> d0dfd048
 ]
 typing = [
     "boto3-stubs[s3]>=1.35.99",

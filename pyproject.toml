[project]
name = "matchbox-db"
dynamic = ["version"]
description = "A framework for orchestrating and comparing data linking and deduplication methodologies."
authors = [{ name="Department for Business and Trade" }]
license = {file = "LICENSE"}
readme = "README.md"
requires-python = ">=3.11,<3.14"
dependencies = [
    "click>=8.1.7",
    "cryptography>=44.0.2",
    "duckdb>=1.1.1",
    "faker>=36.1.1",
    "frozendict>=2.4.6",
    "httpx>=0.28.0",
    "matplotlib>=3.9.2",
    "pandas>=2.2.3",
    "polars>=1.26.0,<1.32.0",  # pinned due to this issue https://github.com/pola-rs/polars/issues/23965
    "polars-hash>=0.5.3",
    "psycopg[binary, pool]>=3.2.6",
    "pyarrow>=17.0.0",
    "pydantic-settings>=2.5.2",
    "pydantic>=2.9.2",
    "rich>=13.9.4",
    "rustworkx>=0.15.1",
    "splink>=4.0.5,<4.1.0",
    "sqlalchemy>=2.0.35",
    "sqlglot[rs]>=26.12.1",
<<<<<<< HEAD
    "polars-hash>=0.5.3",
    "cryptography>=44.0.2",
    "redis>=6.4.0",
    "celery[redis]>=5.3.1",
=======
>>>>>>> 8c388dec
]

[project.optional-dependencies]
server = [
    "adbc-driver-postgresql>=1.5.0",
    "alembic>=1.15.2",
    "boto3>=1.35.99",
    "fastapi[standard-no-fastapi-cloud-cli]>=0.116.0",
    "python-multipart>=0.0.18",
    "tomli>=2.0.1",
]
eval = [
 "streamlit>=1.45.0",
]

[dependency-groups]
dev = [
    "docker>=7.1.0",
    "griffe-inherited-docstrings>=1.1.1",
    "ipykernel>=6.29.5",
    "ipywidgets>=8.1.5",
    "mkdocs>=1.6.1",
    "mkdocs-autorefs>=1.3.0",
    "mkdocs-material>=9.5.50",
    "mkdocstrings[python]>=0.27.0",
    "moto[s3]>=5.0.26",
    "pre-commit>=3.8.0",
    "pytest>=8.3.3",
    "pytest-cov>=5.0.0",
    "pytest-env>=1.1.5",
    "respx>=0.22.0",
    "ruff>=0.9.0",
    "setuptools-scm>=8.3.1",
    "snakeviz>=2.2.2",
    "tomli-w>=1.1.0",
]
typing = [
    "boto3-stubs[s3]>=1.35.99",
    "pyarrow-stubs>=17.16",
]

[project.urls]
"Documentation" = "https://uktrade.github.io/matchbox/"
"Repository" = "https://github.com/uktrade/matchbox.git"

[build-system]
requires = ["setuptools>=64", "setuptools-scm>=8"]
build-backend = "setuptools.build_meta"

# Presence enables setuptools-scm
[tool.setuptools_scm]


[tool.uv]
default-groups = ["dev", "typing"]
package = true
upgrade-package = ["ruff"]
constraint-dependencies = [
    "urllib3>=2.5.0"
]

[tool.ruff]
exclude = [
    "*.ipynb"
]
line-length = 88
indent-width = 4
target-version = "py311"
src = ["src"]

[tool.ruff.lint]
select = [
    "E",
    "F",
    "I",
    "B",
    "D"
]
ignore = []
fixable = ["ALL"]
unfixable = []
dummy-variable-rgx = "^(_+|(_+[a-zA-Z0-9_]*[a-zA-Z0-9]+?))$"

[tool.ruff.lint.pydocstyle]
convention = "google"

[tool.ruff.lint.per-file-ignores]
"**/{test,docs}/*" = ["D"]

[tool.ruff.format]
quote-style = "double"
indent-style = "space"
skip-magic-trailing-comma = false
line-ending = "auto"
docstring-code-format = true

[tool.pytest.ini_options]
testpaths = ["test"]
pythonpath = ["."]
addopts = "--cov=matchbox test/"
norecursedirs = "src"
log_cli = false  # Set to true to enable logs and individual tests
log_cli_level = "DEBUG"  # Set to "INFO" to see less detailed logging
log_cli_format = "%(asctime)s [%(levelname)s] %(message)s (%(filename)s:%(lineno)s)"
log_cli_date_format = "%X"
filterwarnings = [
    "ignore:.*TestkitDAG.*:pytest.PytestCollectionWarning",
    "ignore:.*__fields__.*:pydantic.PydanticDeprecatedSince20:unittest.mock",
    "ignore:.*__fields_set__.*:pydantic.PydanticDeprecatedSince20:unittest.mock",
    "ignore:.*model_fields.*:pydantic.PydanticDeprecatedSince211:unittest.mock",
    "ignore:.*model_computed_fields.*:pydantic.PydanticDeprecatedSince211:unittest.mock",
]
markers = [
    "docker: marks tests that require resources in Docker to be available",
]<|MERGE_RESOLUTION|>--- conflicted
+++ resolved
@@ -26,13 +26,8 @@
     "splink>=4.0.5,<4.1.0",
     "sqlalchemy>=2.0.35",
     "sqlglot[rs]>=26.12.1",
-<<<<<<< HEAD
-    "polars-hash>=0.5.3",
-    "cryptography>=44.0.2",
     "redis>=6.4.0",
     "celery[redis]>=5.3.1",
-=======
->>>>>>> 8c388dec
 ]
 
 [project.optional-dependencies]

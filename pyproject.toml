--- conflicted
+++ resolved
@@ -26,12 +26,7 @@
     "splink>=4.0.5,<4.1.0",
     "sqlalchemy>=2.0.35",
     "sqlglot[rs]>=26.12.1",
-<<<<<<< HEAD
-    "redis>=6.4.0",
-    "celery[redis]>=5.3.1",
     "tenacity>=9.1.2",
-=======
->>>>>>> 1b0cdf98
 ]
 
 [project.optional-dependencies]

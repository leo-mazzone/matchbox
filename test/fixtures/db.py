import io
import os
import tempfile
from contextlib import contextmanager
from pathlib import Path
from typing import TYPE_CHECKING, Any, Generator, Literal

import boto3
import pyarrow as pa
import pytest
import respx
from httpx import Client
from moto import mock_aws
from respx import MockRouter
from sqlalchemy import Engine, create_engine

from matchbox.client._handler import create_client
from matchbox.client._settings import ClientSettings, settings
from matchbox.common.factories.dags import TestkitDAG
from matchbox.common.factories.models import query_to_model_factory
from matchbox.common.factories.sources import linked_sources_factory
from matchbox.server.base import (
    MatchboxDatastoreSettings,
    MatchboxDBAdapter,
    MatchboxSnapshot,
)
from matchbox.server.postgresql import MatchboxPostgres, MatchboxPostgresSettings

if TYPE_CHECKING:
    from mypy_boto3_s3.client import S3Client
else:
    S3Client = Any


# Database scenario fixtures and helper functions


def _generate_cache_key(
    backend: MatchboxDBAdapter,
    scenario_type: Literal["bare", "index", "dedupe", "link"],
    warehouse: Engine,
    n_entities: int = 10,
    seed: int = 42,
) -> str:
    """Generate a unique hash based on input parameters"""
    cache_key = (
        f"{warehouse.url}_{backend.__class__.__name__}_"
        f"{scenario_type}_{n_entities}_{seed}"
    )
    return cache_key


def _testkitdag_to_warehouse(warehouse_engine: Engine, dag: TestkitDAG) -> None:
    """Upload a TestkitDAG to a warehouse.

    * Writes all data to the warehouse, replacing existing data
    * Updates the engine of all sources in the DAG
    """
    for source_testkit in dag.sources.values():
        source_testkit.to_warehouse(warehouse_engine)
        source_testkit.source.set_engine(warehouse_engine)


def create_scenario_dag(
    backend: MatchboxDBAdapter,
    warehouse_engine: Engine,
    scenario_type: Literal["bare", "index", "dedupe", "link"],
    n_entities: int = 10,
    seed: int = 42,
) -> TestkitDAG:
    """Create a TestkitDAG representing a test scenario with backend integration.

    This approach first creates source data, writes it to backend and warehouse,
    then builds models by querying the backend to ensure ID alignment.
    """
    # Validate inputs
    if scenario_type not in ["bare", "index", "dedupe", "link"]:
        raise ValueError(f"Invalid scenario: {scenario_type}")

    dag = TestkitDAG()

    # 1. Create linked sources
    linked = linked_sources_factory(
        n_true_entities=n_entities, seed=seed, engine=warehouse_engine
    )
    dag.add_source(linked)

    # 2. Write sources to warehouse
    _testkitdag_to_warehouse(warehouse_engine, dag)

    # End here for bare database scenarios
    if scenario_type == "bare":
        return dag

    # 3. Index sources in backend
    for source_testkit in dag.sources.values():
        backend.index(
            source=source_testkit.source, data_hashes=source_testkit.data_hashes
        )

    # End here for index-only scenarios
    if scenario_type == "index":
        return dag

    # 4. Create and add deduplication models
    for testkit in dag.sources.values():
        source = testkit.source
        model_name = f"naive_test.{source.address.full_name}"

        # Query the raw data
        source_query = backend.query(
            source_address=linked.sources[source.address.full_name].source.address,
        )

        # Build model testkit using query data
        model_testkit = query_to_model_factory(
            left_resolution=source.resolution_name,
            left_query=source_query,
            left_source_pks={source.address.full_name: "source_pk"},
            true_entities=tuple(linked.true_entities),
            name=model_name,
<<<<<<< HEAD
            description=f"Deduplication of {source.address.full_name}",
=======
            description=f"Deduplication of {source_name}",
            prob_range=(1.0, 1.0),
>>>>>>> 228f362c
            seed=seed,
        )

        # Add to backend and DAG
        backend.insert_model(model=model_testkit.model.metadata)
        backend.set_model_results(model=model_name, results=model_testkit.probabilities)
        dag.add_model(model_testkit)

    # End here for dedupe-only scenarios
    if scenario_type == "dedupe":
        return dag

    # 5. Create linking models
    # First create CRN-DUNS link
    crn_model = dag.models["naive_test.crn"]
    duns_model = dag.models["naive_test.duns"]
    cdms_model = dag.models["naive_test.cdms"]

    # Query data for each resolution
    crn_query = backend.query(
        source_address=linked.sources["crn"].source.address,
        resolution_name=crn_model.name,
    )

    duns_query = backend.query(
        source_address=linked.sources["duns"].source.address,
        resolution_name=duns_model.name,
    )

    cdms_query = backend.query(
        source_address=linked.sources["cdms"].source.address,
        resolution_name=cdms_model.name,
    )

    # Create CRN-DUNS link
    crn_duns_name = "deterministic_naive_test.crn_naive_test.duns"
    crn_duns_model = query_to_model_factory(
        left_resolution=crn_model.name,
        left_query=crn_query,
        left_source_pks={"crn": "source_pk"},
        right_resolution=duns_model.name,
        right_query=duns_query,
        right_source_pks={"duns": "source_pk"},
        true_entities=tuple(linked.true_entities),
        name=crn_duns_name,
        description="Link between CRN and DUNS",
        prob_range=(1.0, 1.0),
        seed=seed,
    )

    # Add to backend and DAG
    backend.insert_model(model=crn_duns_model.model.metadata)
    backend.set_model_results(model=crn_duns_name, results=crn_duns_model.probabilities)
    dag.add_model(crn_duns_model)

    # Create CRN-CDMS link
    crn_cdms_name = "probabilistic_naive_test.crn_naive_test.cdms"
    crn_cdms_model = query_to_model_factory(
        left_resolution=crn_model.name,
        left_query=crn_query,
        left_source_pks={"crn": "source_pk"},
        right_resolution=cdms_model.name,
        right_query=cdms_query,
        right_source_pks={"cdms": "source_pk"},
        true_entities=tuple(linked.true_entities),
        name=crn_cdms_name,
        description="Link between CRN and CDMS",
        seed=seed,
    )

    backend.insert_model(model=crn_cdms_model.model.metadata)
    backend.set_model_results(model=crn_cdms_name, results=crn_cdms_model.probabilities)
    backend.set_model_truth(model=crn_cdms_name, truth=75)
    dag.add_model(crn_cdms_model)

    # Create final join
    # Query the previous link's results
    crn_cdms_query_crn_only = backend.query(
        source_address=linked.sources["crn"].source.address,
        resolution_name=crn_cdms_name,
    ).rename_columns(["id", "source_pk_crn"])
    crn_cdms_query_cdms_only = backend.query(
        source_address=linked.sources["cdms"].source.address,
        resolution_name=crn_cdms_name,
    ).rename_columns(["id", "source_pk_cdms"])
    crn_cdms_query = pa.concat_tables(
        [crn_cdms_query_crn_only, crn_cdms_query_cdms_only],
        promote_options="default",
    ).combine_chunks()

    duns_query_linked = backend.query(
        source_address=linked.sources["duns"].source.address,
        resolution_name=crn_duns_name,
    )

    final_join_name = "final_join"
    final_join_model = query_to_model_factory(
        left_resolution=crn_cdms_name,
        left_query=crn_cdms_query,
        left_source_pks={"crn": "source_pk_crn", "cdms": "source_pk_cdms"},
        right_resolution=duns_model.name,
        right_query=duns_query_linked,
        right_source_pks={"duns": "source_pk"},
        true_entities=tuple(linked.true_entities),
        name=final_join_name,
        description="Final join of all entities",
        seed=seed,
    )

    backend.insert_model(model=final_join_model.model.metadata)
    backend.set_model_results(
        model=final_join_name, results=final_join_model.probabilities
    )
    dag.add_model(final_join_model)

    return dag


_DATABASE_SNAPSHOTS_CACHE: dict[str, tuple[TestkitDAG, MatchboxSnapshot]] = {}


@contextmanager
def setup_scenario(
    backend: MatchboxDBAdapter,
    scenario_type: Literal["bare", "index", "dedupe", "link"],
    warehouse: Engine,
    n_entities: int = 10,
    seed: int = 42,
) -> Generator[TestkitDAG, None, None]:
    """Context manager for creating TestkitDAG scenarios."""
    # Generate cache key for backend snapshot
    cache_key = _generate_cache_key(backend, scenario_type, warehouse, n_entities, seed)

    # Check if we have a backend snapshot cached
    if cache_key in _DATABASE_SNAPSHOTS_CACHE:
        # Load cached snapshot and DAG
        dag, snapshot = _DATABASE_SNAPSHOTS_CACHE[cache_key]
        dag = dag.model_copy(deep=True)

        # Restore backend and write sources to warehouse
        backend.restore(clear=True, snapshot=snapshot)
        _testkitdag_to_warehouse(warehouse, dag)
    else:
        # Create new TestkitDAG with proper backend integration
        dag = create_scenario_dag(backend, warehouse, scenario_type, n_entities, seed)

        # Cache the snapshot and DAG
        _DATABASE_SNAPSHOTS_CACHE[cache_key] = (dag, backend.dump())

    yield dag

    backend.clear(certain=True)


# Warehouse database fixtures


@pytest.fixture(scope="function")
def postgres_warehouse() -> Generator[Engine, None, None]:
    """Creates an engine for the test warehouse database"""
    user = "warehouse_user"
    password = "warehouse_password"
    host = "localhost"
    database = "warehouse"
    port = 7654

    engine = create_engine(f"postgresql://{user}:{password}@{host}:{port}/{database}")
    yield engine
    engine.dispose()


@contextmanager
def named_temp_file(filename: str) -> Generator[io.BufferedWriter, None, None]:
    """
    Create a temporary file with a specific name that auto-deletes.

    Args:
        filename: Just the filename (not path) you want to use
    """
    temp_dir = Path(tempfile.gettempdir())
    full_path = temp_dir / filename
    try:
        with full_path.open(mode="wb") as f:
            yield f
    finally:
        if full_path.exists():
            full_path.unlink()


@pytest.fixture(scope="function")
def sqlite_warehouse() -> Generator[Engine, None, None]:
    """Creates an engine for a function-scoped SQLite warehouse database.

    By using a temporary file, produces a URI that can be shared between processes.
    """
    with named_temp_file("db.sqlite") as tmp:
        engine = create_engine(f"sqlite:///{tmp.name}")
        yield engine
        engine.dispose()


# Matchbox database fixtures


@pytest.fixture(scope="session")
def matchbox_datastore() -> MatchboxDatastoreSettings:
    """Settings for the Matchbox datastore."""
    return MatchboxDatastoreSettings(
        host="localhost",
        port=9000,
        access_key_id="access_key_id",
        secret_access_key="secret_access_key",
        default_region="eu-west-2",
        cache_bucket_name="cache",
    )


@pytest.fixture(scope="session")
def matchbox_settings(
    matchbox_datastore: MatchboxDatastoreSettings,
) -> MatchboxPostgresSettings:
    """Settings for the Matchbox database."""
    return MatchboxPostgresSettings(
        batch_size=250_000,
        postgres={
            "host": "localhost",
            "port": 5432,
            "user": "matchbox_user",
            "password": "matchbox_password",
            "database": "matchbox",
            "db_schema": "mb",
        },
        datastore=matchbox_datastore,
    )


@pytest.fixture(scope="function")
def matchbox_postgres(
    matchbox_settings: MatchboxPostgresSettings,
) -> Generator[MatchboxPostgres, None, None]:
    """The Matchbox PostgreSQL database."""

    adapter = MatchboxPostgres(settings=matchbox_settings)

    # Clean up the Matchbox database before each test, just in case
    adapter.clear(certain=True)

    yield adapter

    # Clean up the Matchbox database after each test
    adapter.clear(certain=True)


# Mock AWS fixtures


@pytest.fixture(scope="function")
def aws_credentials() -> None:
    """Mocked AWS Credentials for moto."""
    os.environ["AWS_ACCESS_KEY_ID"] = "testing"
    os.environ["AWS_SECRET_ACCESS_KEY"] = "testing"
    os.environ["AWS_SECURITY_TOKEN"] = "testing"
    os.environ["AWS_SESSION_TOKEN"] = "testing"
    os.environ["AWS_DEFAULT_REGION"] = "eu-west-2"


@pytest.fixture(scope="function")
def s3(aws_credentials: None) -> Generator[S3Client, None, None]:
    """Return a mocked S3 client."""
    with mock_aws():
        yield boto3.client("s3", region_name="eu-west-2")


# API, mocked and Docker


@pytest.fixture(scope="function")
def matchbox_api() -> Generator[MockRouter, None, None]:
    """Client for the mocked Matchbox API."""
    with respx.mock(base_url=settings.api_root, assert_all_called=True) as respx_mock:
        yield respx_mock


@pytest.fixture(scope="session")
def matchbox_client_settings() -> ClientSettings:
    """Client settings for the Matchbox API running in Docker."""
    return settings


@pytest.fixture(scope="session")
def matchbox_client(matchbox_client_settings: ClientSettings) -> Client:
    """Client for the Matchbox API running in Docker."""
    return create_client(settings=matchbox_client_settings)<|MERGE_RESOLUTION|>--- conflicted
+++ resolved
@@ -119,12 +119,8 @@
             left_source_pks={source.address.full_name: "source_pk"},
             true_entities=tuple(linked.true_entities),
             name=model_name,
-<<<<<<< HEAD
             description=f"Deduplication of {source.address.full_name}",
-=======
-            description=f"Deduplication of {source_name}",
             prob_range=(1.0, 1.0),
->>>>>>> 228f362c
             seed=seed,
         )
 

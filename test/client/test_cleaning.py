"""Tests for cleaning functions using a programmatic approach.

This module provides tests for the cleaning functions in matchbox.client.clean.

To test complex cleaning functions like company_name, we test:

1. The leaf functions in the stack (e.g., clean_punctuation, tokenise)
2. The methods that assemble them (e.g., cleaning_function, unnest_renest)
"""

from functools import partial
from typing import Callable

import pytest

from matchbox.client import clean
from matchbox.client.clean import drop
from matchbox.client.clean.steps import (
    clean_punctuation,
    expand_abbreviations,
    list_join_to_string,
    remove_stopwords,
    tokenise,
)
<<<<<<< HEAD
from matchbox.client.clean.utils import (
    alias,
    cleaning_function,
    select_cleaners,
    unnest_renest,
)
from matchbox.client.helpers.cleaner import cleaner, cleaners
=======
from matchbox.client.clean.utils import alias, cleaning_function, unnest_renest
from test.client.cleaning.utils import (
    create_test_case,
    run_cleaner_test,
    run_composed_test,
)
>>>>>>> bb9edcee


def passthrough(input_column: str) -> str:
    """
    A passthrough cleaning function that does nothing. Helps test more complex
    building functions.
    """
    return f"{input_column}"


# Setup fixtures for reusable components
@pytest.fixture
def stopwords_remover() -> Callable[[str], str]:
    """Create a stopwords remover with predefined stopwords."""
    return partial(remove_stopwords, stopwords=["ltd", "plc"])


@pytest.fixture
def abbreviation_expander() -> Callable[[str], str]:
    """Create an abbreviation expander with predefined replacements."""
    return partial(
        expand_abbreviations, replacements={"co": "company", "ltd": "limited"}
    )


# --------------------------
# -- Basic Function Tests --
# --------------------------


def test_clean_punctuation_basic():
    """Test clean_punctuation with basic inputs."""
    cleaned, success = run_cleaner_test(
        cleaner_func=clean_punctuation,
        input_data=["!@#$%^&*()_+=-{}[]\"|\\'\\§±<>,./?`~`£__foo"],
        expected_output=["foo"],
    )
    assert success, f"Failed with output: {cleaned}"


def test_clean_punctuation_spaces():
    """Test clean_punctuation with spaces and periods."""
    cleaned, success = run_cleaner_test(
        cleaner_func=clean_punctuation,
        input_data=["        bar.       "],
        expected_output=["bar"],
    )
    assert success, f"Failed with output: {cleaned}"


def test_clean_punctuation_case():
    """Test clean_punctuation with uppercase."""
    cleaned, success = run_cleaner_test(
        cleaner_func=clean_punctuation,
        input_data=["BAZ"],
        expected_output=["baz"],
    )
    assert success, f"Failed with output: {cleaned}"


def test_tokenise():
    """Test tokenise with multiple words."""
    cleaned, success = run_cleaner_test(
        cleaner_func=tokenise,
        input_data=["one two three"],
        expected_output=[["one", "two", "three"]],
    )
    assert success, f"Failed with output: {cleaned}"


def test_remove_stopwords_basic(stopwords_remover: Callable[[str], str]):
    """Test remove_stopwords with basic inputs."""
    cleaned, success = run_cleaner_test(
        cleaner_func=stopwords_remover,
        input_data=[["company", "ltd"]],
        expected_output=[["company"]],
    )
    assert success, f"Failed with output: {cleaned}"


def test_remove_stopwords_middle(stopwords_remover: Callable[[str], str]):
    """Test remove_stopwords with stopword in the middle."""
    cleaned, success = run_cleaner_test(
        cleaner_func=stopwords_remover,
        input_data=[["hello", "plc", "world"]],
        expected_output=[["hello", "world"]],
    )
    assert success, f"Failed with output: {cleaned}"


def test_list_join_basic():
    """Test list_join_to_string with basic inputs."""
    cleaned, success = run_cleaner_test(
        cleaner_func=list_join_to_string,
        input_data=[["hello", "world"]],
        expected_output=["hello world"],
    )
    assert success, f"Failed with output: {cleaned}"


def test_list_join_multi():
    """Test list_join_to_string with multiple words."""
    cleaned, success = run_cleaner_test(
        cleaner_func=list_join_to_string,
        input_data=[["one", "two", "three"]],
        expected_output=["one two three"],
    )
    assert success, f"Failed with output: {cleaned}"


def test_expand_abbreviations_both(abbreviation_expander: Callable[[str], str]):
    """Test expand_abbreviations with both replacements."""
    cleaned, success = run_cleaner_test(
        cleaner_func=abbreviation_expander,
        input_data=["co ltd"],
        expected_output=["company limited"],
    )
    assert success, f"Failed with output: {cleaned}"


def test_expand_abbreviations_single(abbreviation_expander: Callable[[str], str]):
    """Test expand_abbreviations with one replacement."""
    cleaned, success = run_cleaner_test(
        cleaner_func=abbreviation_expander,
        input_data=["co only"],
        expected_output=["company only"],
    )
    assert success, f"Failed with output: {cleaned}"


# -----------------------------
# -- Composed Function Tests --
# -----------------------------


def test_function_tokenise():
    """Test composed tokenise function."""
    func = cleaning_function(tokenise)
    cleaned, success = run_composed_test(
        composed_func=func,
        input_data=["hello world"],
        expected_output=[["hello", "world"]],
    )
    assert success, f"Failed with output: {cleaned}"


def test_function_passthrough():
    """Test composed passthrough function."""
    func = cleaning_function(passthrough)
    cleaned, success = run_composed_test(
        composed_func=func,
        input_data=["unchanged text"],
        expected_output=["unchanged text"],
    )
    assert success, f"Failed with output: {cleaned}"


def test_function_clean_names(
    abbreviation_expander: Callable[[str], str], stopwords_remover: Callable[[str], str]
):
    """Test complex composed cleaning function."""
    func = cleaning_function(
        clean_punctuation,
        abbreviation_expander,
        tokenise,
        stopwords_remover,
        list_join_to_string,
    )
    cleaned, success = run_composed_test(
        composed_func=func,
        input_data=["co. ltd!@#"],
        expected_output=["company limited"],
    )
    assert success, f"Failed with output: {cleaned}"


# ---------------------------
# -- Nest/Unnest Function --
# ---------------------------


def test_nest_unnest_abbreviations(abbreviation_expander: Callable[[str], str]):
    """Test unnest_renest with abbreviation expansion."""
    test_func = cleaning_function(abbreviation_expander)
    unnested_func = unnest_renest(test_func)

    dirty, clean = create_test_case(
        input_data=[["co ltd", "another co"]],
        expected_output=[["company limited", "another company"]],
    )
    cleaned = unnested_func(dirty, column="col")

    assert all((cleaned == clean)["col"].to_list()), f"Failed with output: {cleaned}"


def test_nest_unnest_passthrough():
    """Test unnest_renest with passthrough function."""
    test_func = cleaning_function(passthrough)
    unnested_func = unnest_renest(test_func)

    dirty, clean = create_test_case(
        input_data=[["text1", "text2"]],
        expected_output=[["text1", "text2"]],
    )
    cleaned = unnested_func(dirty, column="col")

    assert all((cleaned == clean)["col"].to_list()), f"Failed with output: {cleaned}"


# ---------------------
# -- Utility Tests --
# ---------------------


def test_alias():
    """Test the alias function."""
    test_func = cleaning_function(passthrough)
    alias_func = alias(test_func, "foo")

    dirty, _ = create_test_case(
        input_data=["test text"],
        expected_output=["test text"],
    )
    cleaned = alias_func(dirty, column="col")

    assert "foo" in cleaned.columns, f"Alias column not found in {cleaned.columns}"


def test_drop():
    """Test the drop function."""
    dirty, _ = create_test_case(
        input_data=["text to drop"],
        expected_output=[""],
    )
    cleaned = drop(dirty, column="col")

<<<<<<< HEAD
    assert len(cleaned.columns) == 0


def test_select_cleaners():
    """Tests whether the select_cleaners function is working."""

    foo_cleaners = {
        "company_name": cleaner(
            clean.company_name,
            {"column": "company_name"},
        ),
    }

    bar_cleaners = {
        "postcode": cleaner(
            clean.postcode,
            {"column": "postcode"},
        ),
    }

    built_cleaners = select_cleaners(
        (foo_cleaners, ["company_name"]),
        (bar_cleaners, ["postcode"]),
    )

    regular_cleaners = cleaners(
        cleaner(
            clean.company_name,
            {"column": "company_name"},
        ),
        cleaner(
            clean.postcode,
            {"column": "postcode"},
        ),
    )

    assert built_cleaners == regular_cleaners


def test_remove_prefix():
    """Tests whether the remove_prefix function is working."""
    df = pd.DataFrame(
        {
            "prefix_col1": [1, 2, 3],
            "prefix_col2": [4, 5, 6],
            "other_col": ["a", "b", "c"],
        }
    )
    prefix = "prefix_"
    cleaned_df = clean.remove_prefix(df, column="", prefix=prefix)
    expected_df = pd.DataFrame(
        {
            "col1": [1, 2, 3],
            "col2": [4, 5, 6],
            "other_col": ["a", "b", "c"],
        }
    )
    assert cleaned_df.equals(expected_df)
=======
    assert len(cleaned.columns) == 0, (
        f"Column was not dropped, found: {cleaned.columns}"
    )
>>>>>>> bb9edcee
<|MERGE_RESOLUTION|>--- conflicted
+++ resolved
@@ -11,6 +11,7 @@
 from functools import partial
 from typing import Callable
 
+import polars as pl
 import pytest
 
 from matchbox.client import clean
@@ -22,7 +23,6 @@
     remove_stopwords,
     tokenise,
 )
-<<<<<<< HEAD
 from matchbox.client.clean.utils import (
     alias,
     cleaning_function,
@@ -30,14 +30,11 @@
     unnest_renest,
 )
 from matchbox.client.helpers.cleaner import cleaner, cleaners
-=======
-from matchbox.client.clean.utils import alias, cleaning_function, unnest_renest
 from test.client.cleaning.utils import (
     create_test_case,
     run_cleaner_test,
     run_composed_test,
 )
->>>>>>> bb9edcee
 
 
 def passthrough(input_column: str) -> str:
@@ -274,8 +271,9 @@
     )
     cleaned = drop(dirty, column="col")
 
-<<<<<<< HEAD
-    assert len(cleaned.columns) == 0
+    assert len(cleaned.columns) == 0, (
+        f"Column was not dropped, found: {cleaned.columns}"
+    )
 
 
 def test_select_cleaners():
@@ -316,7 +314,7 @@
 
 def test_remove_prefix():
     """Tests whether the remove_prefix function is working."""
-    df = pd.DataFrame(
+    df = pl.DataFrame(
         {
             "prefix_col1": [1, 2, 3],
             "prefix_col2": [4, 5, 6],
@@ -325,16 +323,11 @@
     )
     prefix = "prefix_"
     cleaned_df = clean.remove_prefix(df, column="", prefix=prefix)
-    expected_df = pd.DataFrame(
+    expected_df = pl.DataFrame(
         {
             "col1": [1, 2, 3],
             "col2": [4, 5, 6],
             "other_col": ["a", "b", "c"],
         }
     )
-    assert cleaned_df.equals(expected_df)
-=======
-    assert len(cleaned.columns) == 0, (
-        f"Column was not dropped, found: {cleaned.columns}"
-    )
->>>>>>> bb9edcee
+    assert cleaned_df.equals(expected_df)
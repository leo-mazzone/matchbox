--- conflicted
+++ resolved
@@ -35,13 +35,8 @@
             201,
             json=ResolutionOperationStatus(
                 success=True,
-<<<<<<< HEAD
-                name=testkit.model.metadata.name,
-                operation=ModelOperationType.INSERT,
-=======
-                resolution_name=testkit.model.metadata.name,
+                name=testkit.model.metadata.name,
                 operation=CRUDOperation.CREATE,
->>>>>>> 8e86d25c
             ).model_dump(),
         )
     )
@@ -67,13 +62,8 @@
             500,
             json=ResolutionOperationStatus(
                 success=False,
-<<<<<<< HEAD
-                name=testkit.model.metadata.name,
-                operation=ModelOperationType.INSERT,
-=======
-                resolution_name=testkit.model.metadata.name,
+                name=testkit.model.metadata.name,
                 operation=CRUDOperation.CREATE,
->>>>>>> 8e86d25c
                 details="Internal server error",
             ).model_dump(),
         )
@@ -251,13 +241,8 @@
             200,
             json=ResolutionOperationStatus(
                 success=True,
-<<<<<<< HEAD
-                name=testkit.model.metadata.name,
-                operation=ModelOperationType.UPDATE_TRUTH,
-=======
-                resolution_name=testkit.model.metadata.name,
+                name=testkit.model.metadata.name,
                 operation=CRUDOperation.UPDATE,
->>>>>>> 8e86d25c
             ).model_dump(),
         )
     )
@@ -322,13 +307,8 @@
             200,
             json=ResolutionOperationStatus(
                 success=True,
-<<<<<<< HEAD
-                name=testkit.model.metadata.name,
-                operation=ModelOperationType.UPDATE_ANCESTOR_CACHE,
-=======
-                resolution_name=testkit.model.metadata.name,
+                name=testkit.model.metadata.name,
                 operation=CRUDOperation.UPDATE,
->>>>>>> 8e86d25c
             ).model_dump(),
         )
     )
@@ -368,13 +348,8 @@
             200,
             json=ResolutionOperationStatus(
                 success=True,
-<<<<<<< HEAD
-                name=testkit.model.metadata.name,
-                operation=ModelOperationType.DELETE,
-=======
-                resolution_name=testkit.model.metadata.name,
+                name=testkit.model.metadata.name,
                 operation=CRUDOperation.DELETE,
->>>>>>> 8e86d25c
             ).model_dump(),
         )
     )
@@ -400,13 +375,8 @@
             409,
             json=ResolutionOperationStatus(
                 success=False,
-<<<<<<< HEAD
-                name=testkit.model.metadata.name,
-                operation=ModelOperationType.DELETE,
-=======
-                resolution_name=testkit.model.metadata.name,
+                name=testkit.model.metadata.name,
                 operation=CRUDOperation.DELETE,
->>>>>>> 8e86d25c
                 details=error_details,
             ).model_dump(),
         )

--- conflicted
+++ resolved
@@ -33,168 +33,15 @@
     MatchboxEmptyServerResponse,
     MatchboxResolutionNotFoundError,
 )
-<<<<<<< HEAD
-def test_dedupe_step_run(
-    batched: bool,
-    sqlite_warehouse: Engine,
-):
-    """Tests that a dedupe step orchestrates lower-level API correctly."""
-    with (
-        patch("matchbox.client.dags.make_model") as make_model_mock,
-        patch("matchbox.client.dags.query") as query_mock,
-    ):
-        # Complete mock set up
-        model_mock = Mock()
-        make_model_mock.return_value = model_mock
-
-        results_mock = Mock()
-        results_mock.to_matchbox = Mock()
-
-        model_mock.run = Mock(return_value=results_mock)
-
-        # Set up and run deduper
-        foo_testkit = source_factory(name="foo", engine=sqlite_warehouse)
-        foo_testkit.write_to_location(sqlite_warehouse, set_client=True)
-        foo = foo_testkit.source_config
-
-        i_foo = IndexStep(source_config=foo)
-
-        d_foo = DedupeStep(
-            name="d_foo",
-            description="",
-            left=StepInput(
-                prev_node=i_foo,
-                select={foo: []},
-                cleaning_dict=None,
-                threshold=0.5,
-                batch_size=100 if batched else None,
-            ),
-            model_class=NaiveDeduper,
-            settings={"id": "id", "unique_fields": []},
-            truth=1,
-        )
-
-        d_foo.run()
-
-        # Right data is queried
-        query_mock.assert_called_once_with(
-            [Selector(source=foo, fields=[])],
-            return_type="polars",
-            return_leaf_id=False,
-            threshold=d_foo.left.threshold,
-            resolution=d_foo.left.name,
-            batch_size=100 if batched else None,
-            combine_type="concat",
-        )
-
-        # Model is created and run
-        make_model_mock.assert_called_once_with(
-            name=d_foo.name,
-            description=d_foo.description,
-            model_class=d_foo.model_class,
-            model_settings=d_foo.settings,
-            left_data=query_mock.return_value.drop(),
-            left_resolution=d_foo.left.name,
-        )
-        model_mock.run.assert_called_once()
-
-        # Results are stored
-        model_mock.run().to_matchbox.assert_called_once()
-        assert model_mock.truth == 1
-
-        # Test for_eval=True behaviour
-        query_mock.reset_mock()
-        model_mock.reset_mock()
-        results_mock.model = Mock()
-
-        d_foo.run(for_eval=True)
-
-        # Verify query called with return_leaf_id=True for evaluation
-        query_mock.assert_called_once_with(
-            [Selector(source=foo, fields=[])],
-            return_type="polars",
-            return_leaf_id=True,
-            threshold=d_foo.left.threshold,
-            resolution=d_foo.left.name,
-            batch_size=100 if batched else None,
-            combine_type="concat",
-        )
-
-
-@pytest.mark.parametrize(
-    "batched",
-    [
-        pytest.param(False, id="not batched"),
-        pytest.param(True, id="batched"),
-    ],
-=======
 from matchbox.common.factories.dags import TestkitDAG
 from matchbox.common.factories.models import model_factory
 from matchbox.common.factories.sources import (
     linked_sources_factory,
     source_factory,
     source_from_tuple,
->>>>>>> 6783d0cf
 )
 
 
-<<<<<<< HEAD
-        # Model is created and run
-        make_model_mock.assert_called_once_with(
-            name=foo_bar.name,
-            description=foo_bar.description,
-            model_class=foo_bar.model_class,
-            model_settings=foo_bar.settings,
-            left_data=query_mock.return_value.drop(),
-            left_resolution=foo_bar.left.name,
-            right_data=query_mock.return_value.drop(),
-            right_resolution=foo_bar.right.name,
-        )
-        model_mock.run.assert_called_once()
-
-        # Results are stored
-        model_mock.run().to_matchbox.assert_called_once()
-        assert model_mock.truth == 1
-
-        # Test for_eval=True behaviour
-        query_mock.reset_mock()
-        model_mock.reset_mock()
-        results_mock.model = Mock()
-
-        foo_bar.run(for_eval=True)
-
-        # Verify both queries called with return_leaf_id=True for evaluation
-        assert query_mock.call_count == 2
-        assert query_mock.call_args_list[0] == call(
-            [Selector(source=foo, fields=foo.index_fields)],
-            return_type="polars",
-            return_leaf_id=True,
-            threshold=foo_bar.left.threshold,
-            resolution=foo_bar.left.name,
-            batch_size=100 if batched else None,
-            combine_type="concat",
-        )
-        assert query_mock.call_args_list[1] == call(
-            [Selector(source=bar, fields=[])],
-            return_type="polars",
-            return_leaf_id=True,
-            threshold=foo_bar.right.threshold,
-            resolution=foo_bar.right.name,
-            batch_size=100 if batched else None,
-            combine_type="concat",
-        )
-
-
-@patch("matchbox.client.dags._handler.index")
-@patch.object(SourceConfig, "hash_data")
-@patch.object(DedupeStep, "run")
-@patch.object(LinkStep, "run")
-def test_dag_runs(
-    link_run: Mock,
-    dedupe_run: Mock,
-    hash_data: Mock,
-    handler_index: Mock,
-=======
 @patch.object(Source, "run")
 @patch.object(Model, "run")
 @patch.object(Source, "sync")
@@ -204,7 +51,6 @@
     source_sync_mock: Mock,
     model_run_mock: Mock,
     source_run_mock: Mock,
->>>>>>> 6783d0cf
     sqlite_warehouse: Engine,
 ):
     """A legal DAG can be built and run."""

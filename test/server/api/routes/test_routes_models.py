import asyncio
from typing import TYPE_CHECKING, Any
from unittest.mock import Mock, patch

import pytest
from botocore.exceptions import ClientError
from fastapi.testclient import TestClient

from matchbox.common.arrow import table_to_buffer
from matchbox.common.dtos import (
    BackendRetrievableType,
    CRUDOperation,
    ModelAncestor,
    NotFoundError,
    ResolutionOperationStatus,
)
from matchbox.common.exceptions import (
    MatchboxDeletionNotConfirmed,
    MatchboxResolutionNotFoundError,
)
from matchbox.common.factories.models import model_factory
from matchbox.server.api.cache import MetadataStore
from matchbox.server.api.dependencies import backend, metadata_store
from matchbox.server.api.main import app

if TYPE_CHECKING:
    from mypy_boto3_s3.client import S3Client
else:
    S3Client = Any


def test_insert_model(test_client: TestClient):
    testkit = model_factory(name="test_model")
    mock_backend = Mock()

    # Override app dependencies with mocks
    app.dependency_overrides[backend] = lambda: mock_backend

    response = test_client.post("/models", json=testkit.model.metadata.model_dump())

    assert response.status_code == 201
<<<<<<< HEAD
    assert response.json() == {
        "success": True,
        "name": "test_model",
        "operation": ModelOperationType.INSERT.value,
        "details": None,
    }
=======
    assert (
        response.json()
        == ResolutionOperationStatus(
            success=True,
            resolution_name="test_model",
            operation=CRUDOperation.CREATE,
            details=None,
        ).model_dump()
    )

>>>>>>> 8e86d25c
    mock_backend.insert_model.assert_called_once_with(testkit.model.metadata)


def test_insert_model_error(test_client: TestClient):
    mock_backend = Mock()
    mock_backend.insert_model = Mock(side_effect=Exception("Test error"))
    testkit = model_factory()

    # Override app dependencies with mocks
    app.dependency_overrides[backend] = lambda: mock_backend

    response = test_client.post("/models", json=testkit.model.metadata.model_dump())

    assert response.status_code == 500
    assert response.json()["success"] is False
    assert response.json()["details"] == "Test error"


def test_get_model(test_client: TestClient):
    testkit = model_factory(name="test_model", description="test description")
    mock_backend = Mock()
    mock_backend.get_model = Mock(return_value=testkit.model.metadata)

    # Override app dependencies with mocks
    app.dependency_overrides[backend] = lambda: mock_backend

    response = test_client.get("/models/test_model")

    assert response.status_code == 200
    assert response.json()["name"] == testkit.model.metadata.name
    assert response.json()["description"] == testkit.model.metadata.description


def test_get_model_not_found(test_client: TestClient):
    mock_backend = Mock()
    mock_backend.get_model = Mock(side_effect=MatchboxResolutionNotFoundError())

    # Override app dependencies with mocks
    app.dependency_overrides[backend] = lambda: mock_backend

    response = test_client.get("/models/nonexistent")

    assert response.status_code == 404
    assert response.json()["entity"] == BackendRetrievableType.RESOLUTION


@pytest.mark.parametrize("model_type", ["deduper", "linker"])
@patch("matchbox.server.api.main.BackgroundTasks.add_task")
def test_model_upload(
    mock_add_task: Mock,
    s3: S3Client,
    model_type: str,
    test_client: TestClient,
):
    """Test uploading different types of files."""
    # Setup
    mock_backend = Mock()
    mock_backend.settings.datastore.get_client.return_value = s3
    mock_backend.settings.datastore.cache_bucket_name = "test-bucket"
    s3.create_bucket(
        Bucket="test-bucket",
        CreateBucketConfiguration={"LocationConstraint": "eu-west-2"},
    )

    # Create test data with specified model type
    testkit = model_factory(model_type=model_type)

    # Setup metadata store
    mock_metadata_store = Mock()
    store = MetadataStore()
    upload_id = store.cache_model(testkit.model.metadata)

    mock_metadata_store.get.side_effect = store.get
    mock_metadata_store.update_status.side_effect = store.update_status

    # Override app dependencies with mocks
    app.dependency_overrides[backend] = lambda: mock_backend
    app.dependency_overrides[metadata_store] = lambda: mock_metadata_store

    # Make request
    response = test_client.post(
        f"/upload/{upload_id}",
        files={
            "file": (
                "data.parquet",
                table_to_buffer(testkit.probabilities),
                "application/octet-stream",
            ),
        },
    )

    # Validate response
    assert response.status_code == 202
    assert response.json()["status"] == "queued"
    mock_add_task.assert_called_once()


@pytest.mark.asyncio
@pytest.mark.parametrize("model_type", ["deduper", "linker"])
async def test_complete_model_upload_process(
    s3: S3Client, model_type: str, test_client: TestClient
):
    """Test the complete upload process for models from creation through processing."""
    # Setup the backend
    mock_backend = Mock()
    mock_backend.settings.datastore.get_client.return_value = s3
    mock_backend.settings.datastore.cache_bucket_name = "test-bucket"
    mock_backend.set_model_results = Mock(return_value=None)

    # Override app dependencies with mocks
    app.dependency_overrides[backend] = lambda: mock_backend

    # Create test bucket
    s3.create_bucket(
        Bucket="test-bucket",
        CreateBucketConfiguration={"LocationConstraint": "eu-west-2"},
    )

    # Create test data with specified model type
    testkit = model_factory(model_type=model_type)

    # Set up the mock to return the actual model metadata and data
    mock_backend.get_model = Mock(return_value=testkit.model.metadata)
    mock_backend.get_model_results = Mock(return_value=testkit.probabilities)

    # Step 1: Create model
    response = test_client.post("/models", json=testkit.model.metadata.model_dump())
    assert response.status_code == 201
    assert response.json()["success"] is True
<<<<<<< HEAD
    assert response.json()["name"] == testkit.model.metadata.name
=======
    assert response.json()["resolution_name"] == testkit.model.metadata.name
>>>>>>> 8e86d25c

    # Step 2: Initialize results upload
    response = test_client.post(f"/models/{testkit.model.metadata.name}/results")
    assert response.status_code == 202
    upload_id = response.json()["id"]
    assert response.json()["status"] == "awaiting_upload"

    # Step 3: Upload results file with real background tasks
    response = test_client.post(
        f"/upload/{upload_id}",
        files={
            "file": (
                "results.parquet",
                table_to_buffer(testkit.probabilities),
                "application/octet-stream",
            ),
        },
    )
    assert response.status_code == 202
    assert response.json()["status"] == "queued"

    # Step 4: Poll status until complete or timeout
    max_attempts = 10
    current_attempt = 0
    status = None

    while current_attempt < max_attempts:
        response = test_client.get(f"/upload/{upload_id}/status")
        assert response.status_code == 200

        status = response.json()["status"]
        if status == "complete":
            break
        elif status == "failed":
            pytest.fail(f"Upload failed: {response.json().get('details')}")
        elif status in ["processing", "queued"]:
            await asyncio.sleep(0.1)  # Small delay between polls
        else:
            pytest.fail(f"Unexpected status: {status}")

        current_attempt += 1

    assert current_attempt < max_attempts, (
        "Timed out waiting for processing to complete"
    )
    assert status == "complete"
    assert response.status_code == 200

    # Step 5: Verify results were stored correctly
    mock_backend.set_model_results.assert_called_once()
    call_args = mock_backend.set_model_results.call_args
    assert (
        call_args[1]["model"] == testkit.model.metadata.name
    )  # Check model name matches
    assert call_args[1]["results"].equals(
        testkit.probabilities
    )  # Check results data matches

    # Step 6: Verify we can retrieve the results
    response = test_client.get(f"/models/{testkit.model.metadata.name}/results")
    assert response.status_code == 200
    assert response.headers["content-type"] == "application/octet-stream"

    # Step 7: Additional model-specific verifications
    if model_type == "linker":
        # For linker models, verify left and right resolutions are set
        assert testkit.model.metadata.left_resolution is not None
        assert testkit.model.metadata.right_resolution is not None
    else:
        # For deduper models, verify only left resolution is set
        assert testkit.model.metadata.left_resolution is not None
        assert testkit.model.metadata.right_resolution is None

    # Verify the model truth can be set and retrieved
    truth_value = 85
    mock_backend.get_model_truth = Mock(return_value=truth_value)

    response = test_client.patch(
        f"/models/{testkit.model.metadata.name}/truth",
        json=truth_value,
    )
    assert response.status_code == 200

    response = test_client.get(f"/models/{testkit.model.metadata.name}/truth")
    assert response.status_code == 200
    assert response.json() == truth_value

    # Verify file is deleted from S3 after processing
    with pytest.raises(ClientError):
        s3.head_object(Bucket="test-bucket", Key=f"{upload_id}.parquet")


def test_set_results(test_client: TestClient):
    testkit = model_factory()
    mock_backend = Mock()
    mock_backend.get_model = Mock(return_value=testkit.model.metadata)

    # Override app dependencies with mocks
    app.dependency_overrides[backend] = lambda: mock_backend

    response = test_client.post(f"/models/{testkit.model.metadata.name}/results")

    assert response.status_code == 202
    assert response.json()["status"] == "awaiting_upload"


def test_set_results_model_not_found(test_client: TestClient):
    """Test setting results for a non-existent model."""
    mock_backend = Mock()
    mock_backend.get_model = Mock(side_effect=MatchboxResolutionNotFoundError())

    # Override app dependencies with mocks
    app.dependency_overrides[backend] = lambda: mock_backend

    response = test_client.post("/models/nonexistent-model/results")

    assert response.status_code == 404
    assert response.json()["entity"] == BackendRetrievableType.RESOLUTION


def test_get_results(test_client: TestClient):
    testkit = model_factory()
    mock_backend = Mock()
    mock_backend.get_model_results = Mock(return_value=testkit.probabilities)

    # Override app dependencies with mocks
    app.dependency_overrides[backend] = lambda: mock_backend

    response = test_client.get(f"/models/{testkit.model.metadata.name}/results")

    assert response.status_code == 200
    assert response.headers["content-type"] == "application/octet-stream"


def test_set_truth(test_client: TestClient):
    testkit = model_factory()
    mock_backend = Mock()

    # Override app dependencies with mocks
    app.dependency_overrides[backend] = lambda: mock_backend

    response = test_client.patch(
        f"/models/{testkit.model.metadata.name}/truth", json=95
    )

    assert response.status_code == 200
    assert response.json()["success"] is True
    mock_backend.set_model_truth.assert_called_once_with(
        model=testkit.model.metadata.name, truth=95
    )


def test_set_truth_invalid_value(test_client: TestClient):
    """Test setting an invalid truth value (outside 0-1 range)."""
    testkit = model_factory()

    # Test value > 1
    response = test_client.patch(
        f"/models/{testkit.model.metadata.name}/truth", json=150
    )
    assert response.status_code == 422

    # Test value < 0
    response = test_client.patch(
        f"/models/{testkit.model.metadata.name}/truth", json=-50
    )
    assert response.status_code == 422


def test_get_truth(test_client: TestClient):
    testkit = model_factory()
    mock_backend = Mock()
    mock_backend.get_model_truth = Mock(return_value=95)

    # Override app dependencies with mocks
    app.dependency_overrides[backend] = lambda: mock_backend

    response = test_client.get(f"/models/{testkit.model.metadata.name}/truth")

    assert response.status_code == 200
    assert response.json() == 95


def test_get_ancestors(test_client: TestClient):
    testkit = model_factory()
    mock_ancestors = [
        ModelAncestor(name="parent_model", truth=70),
        ModelAncestor(name="grandparent_model", truth=97),
    ]
    mock_backend = Mock()
    mock_backend.get_model_ancestors = Mock(return_value=mock_ancestors)

    # Override app dependencies with mocks
    app.dependency_overrides[backend] = lambda: mock_backend

    response = test_client.get(f"/models/{testkit.model.metadata.name}/ancestors")

    assert response.status_code == 200
    assert len(response.json()) == 2
    assert [ModelAncestor.model_validate(a) for a in response.json()] == mock_ancestors


def test_get_ancestors_cache(test_client: TestClient):
    """Test retrieving the ancestors cache for a model."""
    testkit = model_factory()
    mock_ancestors = [
        ModelAncestor(name="parent_model", truth=70),
        ModelAncestor(name="grandparent_model", truth=80),
    ]
    mock_backend = Mock()
    mock_backend.get_model_ancestors_cache = Mock(return_value=mock_ancestors)

    # Override app dependencies with mocks
    app.dependency_overrides[backend] = lambda: mock_backend

    response = test_client.get(f"/models/{testkit.model.metadata.name}/ancestors_cache")

    assert response.status_code == 200
    assert len(response.json()) == 2
    assert [ModelAncestor.model_validate(a) for a in response.json()] == mock_ancestors


def test_set_ancestors_cache(test_client: TestClient):
    """Test setting the ancestors cache for a model."""
    testkit = model_factory()
    mock_backend = Mock()

    # Override app dependencies with mocks
    app.dependency_overrides[backend] = lambda: mock_backend

    ancestors_data = [
        ModelAncestor(name="parent_model", truth=70),
        ModelAncestor(name="grandparent_model", truth=80),
    ]

    response = test_client.patch(
        f"/models/{testkit.model.metadata.name}/ancestors_cache",
        json=[a.model_dump() for a in ancestors_data],
    )

    assert response.status_code == 200
    assert response.json()["success"] is True
    assert response.json()["operation"] == CRUDOperation.UPDATE
    mock_backend.set_model_ancestors_cache.assert_called_once_with(
        model=testkit.model.metadata.name, ancestors_cache=ancestors_data
    )


@pytest.mark.parametrize(
    "endpoint",
    ["results", "truth", "ancestors", "ancestors_cache"],
)
def test_model_get_endpoints_404(endpoint: str, test_client: TestClient) -> None:
    """Test 404 responses for model GET endpoints when model doesn't exist."""
    # Setup backend mock
    mock_backend = Mock()
    mock_method = getattr(mock_backend, f"get_model_{endpoint}")
    mock_method.side_effect = MatchboxResolutionNotFoundError()

    # Override app dependencies with mocks
    app.dependency_overrides[backend] = lambda: mock_backend

    # Make request
    response = test_client.get(f"/models/nonexistent-model/{endpoint}")

    # Verify response
    assert response.status_code == 404
    error = NotFoundError.model_validate(response.json())
    assert error.entity == BackendRetrievableType.RESOLUTION


@pytest.mark.parametrize(
    ("endpoint", "payload"),
    [
        ("truth", 95),
        (
            "ancestors_cache",
            [
                ModelAncestor(name="parent_model", truth=70).model_dump(),
                ModelAncestor(name="grandparent_model", truth=80).model_dump(),
            ],
        ),
    ],
)
def test_model_patch_endpoints_404(
    endpoint: str,
    payload: float | list[dict[str, Any]],
    test_client: TestClient,
) -> None:
    """Test 404 responses for model PATCH endpoints when model doesn't exist."""
    # Setup backend mock
    mock_backend = Mock()
    mock_method = getattr(mock_backend, f"set_model_{endpoint}")
    mock_method.side_effect = MatchboxResolutionNotFoundError()

    # Override app dependencies with mocks
    app.dependency_overrides[backend] = lambda: mock_backend

    # Make request
    response = test_client.patch(f"/models/nonexistent-model/{endpoint}", json=payload)

    # Verify response
    assert response.status_code == 404
    error = NotFoundError.model_validate(response.json())
    assert error.entity == BackendRetrievableType.RESOLUTION


def test_delete_resolution(test_client: TestClient):
    """Test deletion of a resolution."""
    testkit = model_factory()
    response = test_client.delete(
        f"/resolutions/{testkit.model.metadata.name}",
        params={"certain": True},
    )

    assert response.status_code == 200
<<<<<<< HEAD
    assert response.json() == {
        "success": True,
        "name": testkit.model.metadata.name,
        "operation": ModelOperationType.DELETE,
        "details": None,
    }
=======
    assert (
        response.json()
        == ResolutionOperationStatus(
            success=True,
            resolution_name=testkit.model.metadata.name,
            operation=CRUDOperation.DELETE,
            details=None,
        ).model_dump()
    )
>>>>>>> 8e86d25c


def test_delete_resolution_needs_confirmation(test_client: TestClient):
    """Test deletion of a model that requires confirmation."""
    mock_backend = Mock()
    mock_backend.delete_resolution = Mock(
        side_effect=MatchboxDeletionNotConfirmed(children=["dedupe1", "dedupe2"])
    )

    # Override app dependencies with mocks
    app.dependency_overrides[backend] = lambda: mock_backend

    testkit = model_factory()
    response = test_client.delete(f"/resolutions/{testkit.model.metadata.name}")

    assert response.status_code == 409
    assert response.json()["success"] is False
    message = response.json()["details"]
    assert "dedupe1" in message and "dedupe2" in message


@pytest.mark.parametrize(
    "certain",
    [True, False],
)
def test_delete_resolution_404(certain: bool, test_client: TestClient) -> None:
    """Test 404 response when trying to delete a non-existent resolution."""
    # Setup backend mock
    mock_backend = Mock()
    mock_backend.delete_resolution.side_effect = MatchboxResolutionNotFoundError()

    # Override app dependencies with mocks
    app.dependency_overrides[backend] = lambda: mock_backend

    # Make request
    response = test_client.delete(
        "/resolutions/nonexistent-model", params={"certain": certain}
    )

    # Verify response
    assert response.status_code == 404
    error = NotFoundError.model_validate(response.json())
    assert error.entity == BackendRetrievableType.RESOLUTION<|MERGE_RESOLUTION|>--- conflicted
+++ resolved
@@ -39,25 +39,16 @@
     response = test_client.post("/models", json=testkit.model.metadata.model_dump())
 
     assert response.status_code == 201
-<<<<<<< HEAD
-    assert response.json() == {
-        "success": True,
-        "name": "test_model",
-        "operation": ModelOperationType.INSERT.value,
-        "details": None,
-    }
-=======
     assert (
         response.json()
         == ResolutionOperationStatus(
             success=True,
-            resolution_name="test_model",
+            name="test_model",
             operation=CRUDOperation.CREATE,
             details=None,
         ).model_dump()
     )
 
->>>>>>> 8e86d25c
     mock_backend.insert_model.assert_called_once_with(testkit.model.metadata)
 
 
@@ -187,11 +178,7 @@
     response = test_client.post("/models", json=testkit.model.metadata.model_dump())
     assert response.status_code == 201
     assert response.json()["success"] is True
-<<<<<<< HEAD
     assert response.json()["name"] == testkit.model.metadata.name
-=======
-    assert response.json()["resolution_name"] == testkit.model.metadata.name
->>>>>>> 8e86d25c
 
     # Step 2: Initialize results upload
     response = test_client.post(f"/models/{testkit.model.metadata.name}/results")
@@ -508,24 +495,15 @@
     )
 
     assert response.status_code == 200
-<<<<<<< HEAD
-    assert response.json() == {
-        "success": True,
-        "name": testkit.model.metadata.name,
-        "operation": ModelOperationType.DELETE,
-        "details": None,
-    }
-=======
     assert (
         response.json()
         == ResolutionOperationStatus(
             success=True,
-            resolution_name=testkit.model.metadata.name,
+            name=testkit.model.metadata.name,
             operation=CRUDOperation.DELETE,
             details=None,
         ).model_dump()
     )
->>>>>>> 8e86d25c
 
 
 def test_delete_resolution_needs_confirmation(test_client: TestClient):

--- conflicted
+++ resolved
@@ -506,66 +506,13 @@
         (test_client.post, "/upload/upload_id"),
         (test_client.post, "/sources"),
         (test_client.post, "/models"),
-        (test_client.patch, "/models/model_name/truth"),
-        (test_client.delete, "/resolutions/model_name"),
+        (test_client.patch, "/models/name/truth"),
+        (test_client.delete, "/resolutions/name"),
         (test_client.delete, "/database"),
     ]
 
     # Incorrect API Key Value
     test_client.headers["X-API-Key"] = "incorrect-api-key"
-<<<<<<< HEAD
-
-    response = test_client.post("/upload/upload_id")
-    assert response.status_code == 401
-    assert response.content == b'"API Key invalid."'
-
-    response = test_client.post("/sources")
-    assert response.status_code == 401
-    assert response.content == b'"API Key invalid."'
-
-    response = test_client.post("/models")
-    assert response.status_code == 401
-    assert response.content == b'"API Key invalid."'
-
-    response = response = test_client.patch("/models/name/truth")
-    assert response.status_code == 401
-    assert response.content == b'"API Key invalid."'
-
-    response = test_client.delete("/models/name")
-    assert response.status_code == 401
-    assert response.content == b'"API Key invalid."'
-
-    response = test_client.delete("/database")
-    assert response.status_code == 401
-    assert response.content == b'"API Key invalid."'
-
-    # Missing API Key Value
-    test_client.headers.pop("X-API-Key")
-
-    response = test_client.post("/upload/upload_id")
-    assert response.status_code == 403
-    assert response.content == b'"Not authenticated"'
-
-    response = test_client.post("/sources")
-    assert response.status_code == 403
-    assert response.content == b'"Not authenticated"'
-
-    response = test_client.post("/models")
-    assert response.status_code == 403
-    assert response.content == b'"Not authenticated"'
-
-    response = response = test_client.patch("/models/name/truth")
-    assert response.status_code == 403
-    assert response.content == b'"Not authenticated"'
-
-    response = test_client.delete("/models/name")
-    assert response.status_code == 403
-    assert response.content == b'"Not authenticated"'
-
-    response = test_client.delete("/database")
-    assert response.status_code == 403
-    assert response.content == b'"Not authenticated"'
-=======
     for method, url in routes:
         response = method(url)
         assert response.status_code == 401
@@ -577,7 +524,6 @@
         response = method(url)
         assert response.status_code == 403
         assert response.content == b'"Not authenticated"'
->>>>>>> 8e86d25c
 
 
 def test_get_resolution_graph(

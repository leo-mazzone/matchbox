--- conflicted
+++ resolved
@@ -3,13 +3,9 @@
 
 import pytest
 from dotenv import find_dotenv, load_dotenv
-<<<<<<< HEAD
 from pandas import DataFrame
 
-from matchbox.common.db import Source
-=======
 from matchbox.common.db import Source, SourceColumn
->>>>>>> c426882b
 from matchbox.common.exceptions import (
     MatchboxDataError,
     MatchboxDatasetError,

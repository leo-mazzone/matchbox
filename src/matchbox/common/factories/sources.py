--- conflicted
+++ resolved
@@ -4,11 +4,7 @@
 from collections.abc import Callable
 from functools import cache, wraps
 from itertools import product
-<<<<<<< HEAD
-from typing import Any, Callable, ParamSpec, Self, TypeVar
-=======
-from typing import Any, ParamSpec, TypeVar
->>>>>>> aa680754
+from typing import Any, ParamSpec, Self, TypeVar
 from unittest.mock import Mock, create_autospec
 
 import pandas as pd

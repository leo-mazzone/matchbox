--- conflicted
+++ resolved
@@ -1,13 +1,9 @@
 from enum import StrEnum
 
 import rustworkx as rx
-<<<<<<< HEAD
-=======
-from matchbox.common.hash import hash_to_base64
->>>>>>> c426882b
 from pydantic import BaseModel
 
-from matchbox.common.hash import hash_to_str
+from matchbox.common.hash import hash_to_base64
 
 
 class ResolutionNodeType(StrEnum):

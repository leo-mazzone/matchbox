from typing import TYPE_CHECKING, Any, Literal, TypeVar, Union, overload

import connectorx as cx
import pyarrow as pa
from pandas import DataFrame
from sqlalchemy.engine import Engine
from sqlalchemy.engine.url import URL
from sqlalchemy.sql.selectable import Select

if TYPE_CHECKING:
    from polars import DataFrame as PolarsDataFrame
else:
    PolarsDataFrame = Any

ReturnTypeStr = Literal["arrow", "pandas", "polars"]

T = TypeVar("T")


def _convert_large_binary_to_binary(table: pa.Table) -> pa.Table:
    """Converts Arrow large_binary fields to binary type."""
    new_fields = []
    for field in table.schema:
        if pa.types.is_large_binary(field.type):
            new_fields.append(field.with_type(pa.binary()))
        else:
            new_fields.append(field)

    new_schema = pa.schema(new_fields)
    return table.cast(new_schema)


@overload
def sql_to_df(
    stmt: Select, engine: Engine, return_type: Literal["arrow"]
) -> pa.Table: ...


@overload
def sql_to_df(
    stmt: Select, engine: Engine, return_type: Literal["pandas"]
) -> DataFrame: ...


@overload
def sql_to_df(
    stmt: Select, engine: Engine, return_type: Literal["polars"]
) -> PolarsDataFrame: ...


def sql_to_df(
    stmt: Select, engine: Engine, return_type: ReturnTypeStr = "pandas"
) -> pa.Table | DataFrame | PolarsDataFrame:
    """Executes the given SQLAlchemy statement using connectorx.

    Args:
        stmt (Select): A SQLAlchemy Select statement to be executed.
        engine (Engine): A SQLAlchemy Engine object for the database connection.

    Returns:
        A dataframe of the query results.

    Raises:
        ValueError: If the engine URL is not properly configured.
    """
    compiled_stmt = stmt.compile(
        dialect=engine.dialect, compile_kwargs={"literal_binds": True}
    )
    sql_query = str(compiled_stmt)

    url: Union[str, URL] = engine.url

    if isinstance(url, URL):
        url = url.render_as_string(hide_password=False)

    if not isinstance(url, str):
        raise ValueError("Unable to obtain a valid connection string from the engine.")

    result = cx.read_sql(conn=url, query=sql_query, return_type=return_type)

    if return_type == "arrow":
<<<<<<< HEAD
        return convert_large_binary_to_binary(table=result)

    return result


def get_schema_table_names(full_name: str, validate: bool = False) -> tuple[str, str]:
    """
    Takes a string table name and returns the unquoted schema and
    table as a tuple. If you insert these into a query, you need to
    add double quotes in from statements, or single quotes in where.

    Parameters:
        full_name: A string indicating a Postgres table
        validate: Whether to error if both schema and table aren't
            detected

    Raises:
        ValueError: When the function can't detect either a
            schema.table or table format in the input
        MatchboxValidatonError: If both schema and table can't be detected
            when the validate argument is True

    Returns:
        (schema, table): A tuple of schema and table name. If schema
            cannot be inferred, returns None.
    """

    schema_name_list = full_name.replace('"', "").split(".")

    if len(schema_name_list) == 1:
        schema = None
        table = schema_name_list[0]
    elif len(schema_name_list) == 2:
        schema = schema_name_list[0]
        table = schema_name_list[1]
    else:
        raise ValueError(f"Could not identify schema and table in {full_name}.")

    if validate and schema is None:
        raise MatchboxValidatonError(
            "Schema could not be detected and validation required."
        )
=======
        return _convert_large_binary_to_binary(table=result)
>>>>>>> f8b0dcc6

    return result<|MERGE_RESOLUTION|>--- conflicted
+++ resolved
@@ -79,51 +79,6 @@
     result = cx.read_sql(conn=url, query=sql_query, return_type=return_type)
 
     if return_type == "arrow":
-<<<<<<< HEAD
-        return convert_large_binary_to_binary(table=result)
-
-    return result
-
-
-def get_schema_table_names(full_name: str, validate: bool = False) -> tuple[str, str]:
-    """
-    Takes a string table name and returns the unquoted schema and
-    table as a tuple. If you insert these into a query, you need to
-    add double quotes in from statements, or single quotes in where.
-
-    Parameters:
-        full_name: A string indicating a Postgres table
-        validate: Whether to error if both schema and table aren't
-            detected
-
-    Raises:
-        ValueError: When the function can't detect either a
-            schema.table or table format in the input
-        MatchboxValidatonError: If both schema and table can't be detected
-            when the validate argument is True
-
-    Returns:
-        (schema, table): A tuple of schema and table name. If schema
-            cannot be inferred, returns None.
-    """
-
-    schema_name_list = full_name.replace('"', "").split(".")
-
-    if len(schema_name_list) == 1:
-        schema = None
-        table = schema_name_list[0]
-    elif len(schema_name_list) == 2:
-        schema = schema_name_list[0]
-        table = schema_name_list[1]
-    else:
-        raise ValueError(f"Could not identify schema and table in {full_name}.")
-
-    if validate and schema is None:
-        raise MatchboxValidatonError(
-            "Schema could not be detected and validation required."
-        )
-=======
         return _convert_large_binary_to_binary(table=result)
->>>>>>> f8b0dcc6
 
     return result
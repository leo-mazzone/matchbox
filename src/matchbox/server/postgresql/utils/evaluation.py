--- conflicted
+++ resolved
@@ -273,13 +273,9 @@
 
 
 def compare_models(
-<<<<<<< HEAD
-    resolutions: list[ModelResolutionPath], judgements: Table, expansion: Table
-=======
-    resolutions: list[ModelResolutionName],
+    resolutions: list[ModelResolutionPath],
     judgements: pl.DataFrame,
     expansion: pl.DataFrame,
->>>>>>> d4363056
 ):
     """Compare models on the basis of precision and recall."""
 

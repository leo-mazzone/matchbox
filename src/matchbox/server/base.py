"""Base classes and utilities for Matchbox database adapters."""

import json
from abc import ABC, abstractmethod
from enum import StrEnum
from typing import (
    TYPE_CHECKING,
    Any,
    Protocol,
)

import boto3
from botocore.exceptions import ClientError
from pyarrow import Table
from pydantic import BaseModel, Field, SecretStr, field_validator
from pydantic_settings import BaseSettings, SettingsConfigDict

from matchbox.common.dtos import ModelAncestor, ModelMetadata
from matchbox.common.graph import ResolutionGraph
from matchbox.common.sources import Match, Source, SourceAddress

if TYPE_CHECKING:
    from mypy_boto3_s3.client import S3Client
else:
    S3Client = Any


class MatchboxBackends(StrEnum):
    """The available backends for Matchbox."""

    POSTGRES = "postgres"


class MatchboxSnapshot(BaseModel):
    """A snapshot of the Matchbox database."""

    backend_type: MatchboxBackends
    data: Any

    @field_validator("data")
    @classmethod
    def check_serialisable(cls, value: Any) -> Any:
        """Validate that the value can be serialised to JSON."""
        try:
            json.dumps(value)
            return value
        except (TypeError, OverflowError) as e:
            raise ValueError(f"Value is not JSON serialisable: {e}") from e


class MatchboxDatastoreSettings(BaseSettings):
    """Settings specific to the datastore configuration."""

    model_config = SettingsConfigDict(
        env_prefix="MB__DATASTORE__",
        env_nested_delimiter="__",
        env_file=".env",
        env_file_encoding="utf-8",
        extra="ignore",
    )

    host: str | None = None
    port: int | None = None
    access_key_id: SecretStr | None = None
    secret_access_key: SecretStr | None = None
    default_region: str | None = None
    cache_bucket_name: str

    def get_client(self) -> S3Client:
        """Returns an S3 client for the datastore.

        Creates S3 buckets if they don't exist.
        """
        kwargs = {
            "endpoint_url": f"http://{self.host}:{self.port}"
            if self.host and self.port
            else None,
            "aws_access_key_id": self.access_key_id.get_secret_value()
            if self.access_key_id
            else None,
            "aws_secret_access_key": self.secret_access_key.get_secret_value()
            if self.secret_access_key
            else None,
            "region_name": self.default_region,
        }

        client = boto3.client("s3", **kwargs)

        try:
            client.head_bucket(Bucket=self.cache_bucket_name)
        except ClientError as e:
            error_code = e.response["Error"]["Code"]
            if error_code == "404":
                client.create_bucket(
                    Bucket=self.cache_bucket_name,
                    CreateBucketConfiguration={
                        "LocationConstraint": self.default_region
                    },
                )
            else:
                raise e

        return client


class MatchboxSettings(BaseSettings):
    """Settings for the Matchbox application."""

    model_config = SettingsConfigDict(
        env_prefix="MB__",
        env_nested_delimiter="__",
        use_enum_values=True,
        env_file=".env",
        env_file_encoding="utf-8",
        extra="ignore",
    )

    batch_size: int = Field(default=250_000)
    backend_type: MatchboxBackends
    datastore: MatchboxDatastoreSettings


class BackendManager:
    """Manages the Matchbox backend instance and settings."""

    _instance = None
    _settings = None

    @classmethod
    def initialise(cls, settings: "MatchboxSettings"):
        """Initialise the backend with the given settings."""
        cls._settings = settings

    @classmethod
    def get_backend(cls) -> "MatchboxDBAdapter":
        """Get the backend instance."""
        if cls._settings is None:
            raise ValueError("BackendManager must be initialized with settings first")

        if cls._instance is None:
            BackendClass = get_backend_class(cls._settings.backend_type)
            cls._instance = BackendClass(cls._settings)
        return cls._instance

    @classmethod
    def get_settings(cls) -> "MatchboxSettings":
        """Get the backend settings."""
        if cls._settings is None:
            raise ValueError("BackendManager must be initialized with settings first")
        return cls._settings


def get_backend_settings(backend_type: MatchboxBackends) -> type[MatchboxSettings]:
    """Get the appropriate settings class based on the backend type."""
    if backend_type == MatchboxBackends.POSTGRES:
        from matchbox.server.postgresql import MatchboxPostgresSettings

        return MatchboxPostgresSettings
    # Add more backend types here as needed
    else:
        raise ValueError(f"Unsupported backend type: {backend_type}")


def get_backend_class(backend_type: MatchboxBackends) -> type["MatchboxDBAdapter"]:
    """Get the appropriate backend class based on the backend type."""
    if backend_type == MatchboxBackends.POSTGRES:
        from matchbox.server.postgresql import MatchboxPostgres

        return MatchboxPostgres
    # Add more backend types here as needed
    else:
        raise ValueError(f"Unsupported backend type: {backend_type}")


def initialise_backend(settings: MatchboxSettings) -> None:
    """Utility function to initialise the Matchbox backend based on settings."""
    BackendManager.initialise(settings)


def initialise_matchbox() -> None:
    """Initialise the Matchbox backend based on environment variables."""
    base_settings = MatchboxSettings()

    SettingsClass = get_backend_settings(base_settings.backend_type)
    settings = SettingsClass()

    initialise_backend(settings)


class Countable(Protocol):
    """A protocol for objects that can be counted."""

    def count(self) -> int:
        """Counts the number of items in the object."""
        ...


class Listable(Protocol):
    """A protocol for objects that can be listed."""

    def list(self) -> list[str]:
        """Lists the items in the object."""
        ...


class ListableAndCountable(Countable, Listable):
    """A protocol for objects that can be counted and listed."""

    pass


class MatchboxDBAdapter(ABC):
    """An abstract base class for Matchbox database adapters."""

    settings: "MatchboxSettings"

    datasets: ListableAndCountable
    models: Countable
    data: Countable
    clusters: Countable
    creates: Countable
    merges: Countable
    proposes: Countable

    # Retrieval

    @abstractmethod
    def query(
        self,
        source_address: SourceAddress,
        resolution_name: str | None = None,
        threshold: int | None = None,
        limit: int = None,
    ) -> Table:
        """Queries the database from an optional point of truth.

        Args:
            source_address: the `SourceAddress` object identifying the source to query
            resolution_name (optional): the resolution to use for filtering results
                If not specified, will use the dataset resolution for the queried source
            threshold (optional): the threshold to use for creating clusters
                If None, uses the models' default threshold
                If an integer, uses that threshold for the specified model, and the
                model's cached thresholds for its ancestors
            limit (optional): the number to use in a limit clause. Useful for testing

        Returns:
            The resulting matchbox IDs in Arrow format
        """
        ...

    @abstractmethod
    def match(
        self,
        source_pk: str,
        source: SourceAddress,
        targets: list[SourceAddress],
        resolution_name: str,
        threshold: int | None = None,
    ) -> list[Match]:
        """Matches an ID in a source dataset and returns the keys in the targets.

        Args:
            source_pk: The primary key to match from the source.
            source: The address of the source dataset.
            targets: The addresses of the target datasets.
            resolution_name: The name of the resolution to use for matching.
            threshold (optional): the threshold to use for creating clusters
                If None, uses the resolutions' default threshold
                If an integer, uses that threshold for the specified resolution, and the
                resolution's cached thresholds for its ancestors
                Will use these threshold values instead of the cached thresholds
        """
        ...

    # Data management

    @abstractmethod
    def index(self, source: Source, data_hashes: Table) -> None:
        """Indexes to Matchbox a source dataset in your warehouse.

        Args:
            source: The source dataset to index.
            data_hashes: The Arrow table with the hash of each data row
        """
        ...

    @abstractmethod
    def get_source(self, address: SourceAddress) -> Source:
        """Get a source from its name address.

        Args:
            address: The name address for the source

        Returns:
            A Source object
        """
        ...

    @abstractmethod
    def validate_ids(self, ids: list[int]) -> bool:
        """Validates a list of IDs exist in the database.

        Args:
            ids: A list of IDs to validate.

        Raises:
            MatchboxDataNotFound: If some items don't exist in the target table.
        """
        ...

    @abstractmethod
    def validate_hashes(self, hashes: list[bytes]) -> bool:
        """Validates a list of hashes exist in the database.

        Args:
            hashes: A list of hashes to validate.

        Raises:
            MatchboxDataNotFound: If some items don't exist in the target table.
        """
        ...

    @abstractmethod
    def cluster_id_to_hash(self, ids: list[int]) -> dict[int, bytes | None]:
        """Get a lookup of Cluster hashes from a list of IDs.

        Args:
            ids: A list of IDs to get hashes for.

        Returns:
            A dictionary mapping IDs to hashes.
        """
        ...

    @abstractmethod
    def get_resolution_graph(self) -> ResolutionGraph:
        """Get the full resolution graph."""
        ...

    @abstractmethod
    def dump(self) -> MatchboxSnapshot:
        """Dumps the entire database to a snapshot.

        Returns:
            A MatchboxSnapshot object of type "postgres" with the database's
                current state.
        """
        ...

    @abstractmethod
    def clear(self, certain: bool) -> None:
        """Clears all data from the database.

        Args:
            certain: Whether to clear the database without confirmation.
        """
        ...

    @abstractmethod
    def restore(self, snapshot: MatchboxSnapshot, clear: bool) -> None:
        """Restores the database from a snapshot.

        Args:
            snapshot: A MatchboxSnapshot object of type "postgres" with the
                database's state
            clear: Whether to clear the database before restoration

        Raises:
            TypeError: If the snapshot is not compatible with PostgreSQL
        """
        ...

    # Model management

    @abstractmethod
    def insert_model(self, model: ModelMetadata) -> None:
        """Writes a model to Matchbox.

        Args:
            model: ModelMetadata object with the model's metadata

        Raises:
            MatchboxDataNotFound: If, for a linker, the source models weren't found in
                the database
        """
        ...

    @abstractmethod
    def get_model(self, model: str) -> ModelMetadata:
        """Get a model from the database."""
        ...

    @abstractmethod
    def set_model_results(self, model: str, results: Table) -> None:
        """Set the results for a model."""
        ...

    @abstractmethod
    def get_model_results(self, model: str) -> Table:
        """Get the results for a model."""
        ...

    @abstractmethod
    def set_model_truth(self, model: str, truth: float) -> None:
        """Sets the truth threshold for this model, changing the default clusters."""
        ...

    @abstractmethod
<<<<<<< HEAD
    def get_model_truth(self, model: str) -> int: ...
=======
    def get_model_truth(self, model: str) -> float:
        """Gets the current truth threshold for this model."""
        ...
>>>>>>> 0758225a

    @abstractmethod
    def get_model_ancestors(self, model: str) -> list[ModelAncestor]:
        """Gets the current truth values of all ancestors.

        Returns a list of ModelAncestor objects mapping model names to their current
        truth thresholds.

        Unlike ancestors_cache which returns cached values, this property returns
        the current truth values of all ancestor models.
        """
        ...

    @abstractmethod
    def set_model_ancestors_cache(
        self, model: str, ancestors_cache: list[ModelAncestor]
    ) -> None:
        """Updates the cached ancestor thresholds.

        Args:
            model: The name of the model to update
            ancestors_cache: List of ModelAncestor objects mapping model names to
                their truth thresholds
        """
        ...

    @abstractmethod
    def get_model_ancestors_cache(self, model: str) -> list[ModelAncestor]:
        """Gets the cached ancestor thresholds, converting hashes to model names.

        Returns a list of ModelAncestor objects mapping model names to their cached
        truth thresholds.

        This is required because each point of truth needs to be stable, so we choose
        when to update it, caching the ancestor's values in the model itself.
        """
        ...

    @abstractmethod
    def delete_model(self, model: str, certain: bool) -> None:
        """Delete a model from the database.

        Args:
            model: The name of the model to delete.
            certain: Whether to delete the model without confirmation.
        """
        ...<|MERGE_RESOLUTION|>--- conflicted
+++ resolved
@@ -407,13 +407,9 @@
         ...
 
     @abstractmethod
-<<<<<<< HEAD
-    def get_model_truth(self, model: str) -> int: ...
-=======
     def get_model_truth(self, model: str) -> float:
         """Gets the current truth threshold for this model."""
         ...
->>>>>>> 0758225a
 
     @abstractmethod
     def get_model_ancestors(self, model: str) -> list[ModelAncestor]:

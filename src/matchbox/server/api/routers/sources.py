--- conflicted
+++ resolved
@@ -68,19 +68,11 @@
 )
 async def get_resolution_source_configs(
     backend: BackendDependency,
-<<<<<<< HEAD
-    resolution_name: str,
-) -> list[SourceConfig]:
-    """Get all sources in scope for a resolution."""
-    try:
-        return backend.get_resolution_source_configs(resolution_name=resolution_name)
-=======
     name: ResolutionName,
 ) -> list[SourceConfig]:
     """Get all sources in scope for a resolution."""
     try:
         return backend.get_resolution_source_configs(name=name)
->>>>>>> 5c3b477e
     except MatchboxResolutionNotFoundError as e:
         raise HTTPException(
             status_code=404,

--- conflicted
+++ resolved
@@ -15,12 +15,8 @@
     BackendRetrievableType,
     CRUDOperation,
     ModelAncestor,
-<<<<<<< HEAD
-    ModelMetadata,
-=======
     ModelConfig,
     ModelResolutionName,
->>>>>>> 5c3b477e
     NotFoundError,
     ResolutionOperationStatus,
     UploadStatus,
@@ -50,22 +46,14 @@
     dependencies=[Depends(validate_api_key)],
 )
 async def insert_model(
-<<<<<<< HEAD
-    backend: BackendDependency, model: ModelMetadata
-=======
     backend: BackendDependency, model: ModelConfig
->>>>>>> 5c3b477e
 ) -> ResolutionOperationStatus:
     """Insert a model into the backend."""
     try:
         backend.insert_model(model)
         return ResolutionOperationStatus(
             success=True,
-<<<<<<< HEAD
-            resolution_name=model.name,
-=======
             name=model.name,
->>>>>>> 5c3b477e
             operation=CRUDOperation.CREATE,
         )
     except Exception as e:
@@ -73,11 +61,7 @@
             status_code=500,
             detail=ResolutionOperationStatus(
                 success=False,
-<<<<<<< HEAD
-                resolution_name=model.name,
-=======
                 name=model.name,
->>>>>>> 5c3b477e
                 operation=CRUDOperation.CREATE,
                 details=str(e),
             ).model_dump(),
@@ -169,17 +153,10 @@
 ) -> ResolutionOperationStatus:
     """Set truth data for a model."""
     try:
-<<<<<<< HEAD
-        backend.set_model_truth(model=name, truth=truth)
-        return ResolutionOperationStatus(
-            success=True,
-            resolution_name=name,
-=======
         backend.set_model_truth(name=name, truth=truth)
         return ResolutionOperationStatus(
             success=True,
             name=name,
->>>>>>> 5c3b477e
             operation=CRUDOperation.UPDATE,
         )
     except MatchboxResolutionNotFoundError as e:
@@ -194,11 +171,7 @@
             status_code=500,
             detail=ResolutionOperationStatus(
                 success=False,
-<<<<<<< HEAD
-                resolution_name=name,
-=======
                 name=name,
->>>>>>> 5c3b477e
                 operation=CRUDOperation.UPDATE,
                 details=str(e),
             ).model_dump(),
@@ -259,17 +232,10 @@
 ):
     """Update the cached ancestors for a model."""
     try:
-<<<<<<< HEAD
-        backend.set_model_ancestors_cache(model=name, ancestors_cache=ancestors)
-        return ResolutionOperationStatus(
-            success=True,
-            resolution_name=name,
-=======
         backend.set_model_ancestors_cache(name=name, ancestors_cache=ancestors)
         return ResolutionOperationStatus(
             success=True,
             name=name,
->>>>>>> 5c3b477e
             operation=CRUDOperation.UPDATE,
         )
     except MatchboxResolutionNotFoundError as e:
@@ -284,11 +250,7 @@
             status_code=500,
             detail=ResolutionOperationStatus(
                 success=False,
-<<<<<<< HEAD
-                resolution_name=name,
-=======
                 name=name,
->>>>>>> 5c3b477e
                 operation=CRUDOperation.UPDATE,
                 details=str(e),
             ).model_dump(),

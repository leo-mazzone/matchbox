"""Functions abstracting the interaction with the server API."""

import time
import zipfile
from collections.abc import Iterable
from enum import StrEnum
from importlib.metadata import version
from io import BytesIO

import httpx
from pyarrow import Table
from pyarrow.parquet import read_table
from tenacity import (
    retry,
    retry_if_exception_type,
    stop_after_attempt,
    wait_exponential,
)

from matchbox.client._settings import ClientSettings, settings
from matchbox.client.authorisation import generate_json_web_token
from matchbox.common.arrow import (
    SCHEMA_CLUSTER_EXPANSION,
    SCHEMA_JUDGEMENTS,
    SCHEMA_QUERY,
    SCHEMA_QUERY_WITH_LEAVES,
    JudgementsZipFilenames,
    check_schema,
    table_to_buffer,
)
from matchbox.common.dtos import (
    BackendCountableType,
    BackendParameterType,
    BackendResourceType,
    CollectionName,
    LoginAttempt,
    LoginResult,
    Match,
    ModelResolutionName,
    NotFoundError,
    Resolution,
    ResolutionName,
    ResolutionType,
    ResourceOperationStatus,
    UnqualifiedModelResolutionName,
    UnqualifiedResolutionName,
    UnqualifiedSourceResolutionName,
    UploadStage,
    UploadStatus,
    VersionName,
)
from matchbox.common.eval import Judgement, ModelComparison
from matchbox.common.exceptions import (
    MatchboxDataNotFound,
    MatchboxDeletionNotConfirmed,
    MatchboxEmptyServerResponse,
    MatchboxResolutionNotFoundError,
    MatchboxServerFileError,
    MatchboxTooManySamplesRequested,
    MatchboxUnhandledServerResponse,
    MatchboxUnparsedClientRequest,
    MatchboxUserNotFoundError,
)
<<<<<<< HEAD
=======
from matchbox.common.graph import (
    ModelResolutionName,
    ResolutionName,
    SourceResolutionName,
)
>>>>>>> ff5c13d6
from matchbox.common.hash import hash_to_base64
from matchbox.common.logging import logger

URLEncodeHandledType = str | int | float | bytes


# Retry configuration for HTTP operations
http_retry = retry(
    stop=stop_after_attempt(5),  # Try up to 5 times
    wait=wait_exponential(
        multiplier=1, min=1, max=180
    ),  # Exponential backoff: 1s, 2s, 4s, 8s, up to 3 minutes
    retry=retry_if_exception_type(
        (httpx.ConnectError, httpx.TimeoutException, httpx.NetworkError)
    ),
)


def encode_param_value(
    v: URLEncodeHandledType | Iterable[URLEncodeHandledType],
) -> str | list[str]:
    if isinstance(v, str):
        return v
    if isinstance(v, StrEnum | int | float):
        return str(v)
    elif isinstance(v, bytes):
        return hash_to_base64(v)
    # Needs to be at the end, so we don't apply it to e.g. strings
    if isinstance(v, Iterable):
        return [encode_param_value(item) for item in v]
    raise ValueError(f"It was not possible to parse {v} as an URL parameter")


def url_params(
    params: dict[str, URLEncodeHandledType | Iterable[URLEncodeHandledType]],
) -> dict[str, str | list[str]]:
    """Prepares a dictionary of parameters to be encoded in a URL."""
    non_null = {k: v for k, v in params.items() if v is not None}
    return {k: encode_param_value(v) for k, v in non_null.items()}


def handle_http_code(res: httpx.Response) -> httpx.Response:
    """Handle HTTP status codes and raise appropriate exceptions."""
    res.read()

    if 299 >= res.status_code >= 200:
        return res

    if res.status_code == 400:
        if UploadStatus.model_validate_json(res.content, strict=False):
            error = UploadStatus.model_validate(res.json())
            raise MatchboxServerFileError(error.details)
        else:
            raise RuntimeError(f"Unexpected 400 error: {res.content}")

    if res.status_code == 404:
        error = NotFoundError.model_validate(res.json())
        match error.entity:
            case BackendResourceType.RESOLUTION:
                raise MatchboxResolutionNotFoundError(error.details)
            case BackendResourceType.CLUSTER:
                raise MatchboxDataNotFound(error.details)
            case BackendResourceType.USER:
                raise MatchboxUserNotFoundError(error.details)
            case _:
                raise RuntimeError(f"Unexpected 404 error: {error.details}")

    if res.status_code == 409:
        error = ResourceOperationStatus.model_validate(res.json())
        raise MatchboxDeletionNotConfirmed(message=error.details)

    if res.status_code == 422:
        match res.json().get("parameter"):
            case BackendParameterType.SAMPLE_SIZE:
                raise MatchboxTooManySamplesRequested(res.content)
            case _:
                # Not a custom Matchbox exception, most likely a Pydantic error
                raise MatchboxUnparsedClientRequest(res.content)

    raise MatchboxUnhandledServerResponse(
        details=res.content, http_status=res.status_code
    )


def create_client(settings: ClientSettings) -> httpx.Client:
    """Create an HTTPX client with proper configuration."""
    return httpx.Client(
        base_url=settings.api_root,
        timeout=httpx.Timeout(60 * 30, connect=settings.timeout, pool=settings.timeout),
        event_hooks={"response": [handle_http_code]},
        headers=create_headers(settings),
    )


def create_headers(settings: ClientSettings) -> dict[str, str]:
    """Creates client headers."""
    headers = {"X-Matchbox-Client-Version": version("matchbox_db")}
    if settings.jwt:
        headers["Authorization"] = settings.jwt
    elif settings.user and settings.private_key:
        headers["Authorization"] = generate_json_web_token(sub=settings.user)
    return headers


CLIENT = create_client(settings=settings)


@http_retry
def login(user_name: str) -> int:
    logger.debug(f"Log in attempt for {user_name}")
    response = CLIENT.post(
        "/login", json=LoginAttempt(user_name=user_name).model_dump()
    )
    return LoginResult.model_validate(response.json()).user_id


# Retrieval


@http_retry
def query(
    source: UnqualifiedSourceResolutionName,
    return_leaf_id: bool,
    resolution: UnqualifiedResolutionName | None = None,
    threshold: int | None = None,
    limit: int | None = None,
) -> Table:
    """Query a source in Matchbox."""
    log_prefix = f"Query {source}"
    logger.debug(f"Using {resolution}", prefix=log_prefix)

    res = CLIENT.get(
        "/query",
        params=url_params(
            {
                "collection": "default",
                "version": "v1",
                "source": source,
                "resolution": resolution,
                "return_leaf_id": return_leaf_id,
                "threshold": threshold,
                "limit": limit,
            }
        ),
    )

    buffer = BytesIO(res.content)
    table = read_table(buffer)

    logger.debug("Finished", prefix=log_prefix)

    expected_schema = SCHEMA_QUERY
    if return_leaf_id:
        expected_schema = SCHEMA_QUERY_WITH_LEAVES

    check_schema(expected_schema, table.schema)

    if table.num_rows == 0:
        raise MatchboxEmptyServerResponse(operation="query")

    return table


@http_retry
def match(
    targets: list[UnqualifiedSourceResolutionName],
    source: UnqualifiedSourceResolutionName,
    key: str,
    resolution: UnqualifiedResolutionName,
    threshold: int | None = None,
) -> list[Match]:
    """Match a source against a list of targets."""
    log_prefix = f"Query {source}"
    logger.debug(
        f"{key} to {', '.join(targets)} using {resolution}",
        prefix=log_prefix,
    )

    res = CLIENT.get(
        "/match",
        params=url_params(
            {
                "collection": "default",
                "version": "v1",
                "targets": targets,
                "source": source,
                "key": key,
                "resolution": resolution,
                "threshold": threshold,
            }
        ),
    )

    logger.debug("Finished", prefix=log_prefix)

    matches = [Match.model_validate(m) for m in res.json()]

    if not matches:
        raise MatchboxEmptyServerResponse(operation="match")

    return matches


# Collection management


@http_retry
def get_collection(name: CollectionName) -> dict[VersionName, list[Resolution]]:
    """Get all versions and resolutions in a collection."""
    log_prefix = f"Collection {name}"
    logger.debug("Retrieving", prefix=log_prefix)

    res = CLIENT.get(f"/collections/{name}")
    return {
        v: [Resolution.model_validate(r) for r in vs] for v, vs in res.json().items()
    }


<<<<<<< HEAD
# Resolution management


=======
>>>>>>> ff5c13d6
@http_retry
def create_resolution(
    resolution: Resolution,
) -> ResourceOperationStatus | UploadStatus:
    """Create a resolution (model or source)."""
    log_prefix = f"Resolution {resolution.name}"
    logger.debug("Creating", prefix=log_prefix)

    res = CLIENT.post(
        "/collections/default/versions/v1/resolutions", json=resolution.model_dump()
    )

    return ResourceOperationStatus.model_validate(res.json())


@http_retry
def get_resolution(
    name: ResolutionName, validate_type: ResolutionType | None = None
) -> Resolution | None:
    """Get a resolution from Matchbox."""
    log_prefix = f"Resolution {name}"
    logger.debug("Retrieving metadata", prefix=log_prefix)

    res = CLIENT.get(
        f"/collections/default/versions/v1/resolutions/{name}",
        params=url_params({"validate_type": validate_type}),
    )
    return Resolution.model_validate(res.json())


@http_retry
def set_data(
    name: ResolutionName, data: Table, validate_type: ResolutionType
) -> UploadStatus:
    """Upload source hashes or model results to server."""
    log_prefix = f"Resolution {name}"
    logger.debug("Uploading results", prefix=log_prefix)

    buffer = table_to_buffer(table=data)

    # Initialise upload
    metadata_res = CLIENT.post(
        f"/collections/default/versions/v1/resolutions/{name}/data",
        params=url_params({"validate_type": validate_type}),
    )

    upload = UploadStatus.model_validate(metadata_res.json())

    # Upload data
    upload_res = CLIENT.post(
        f"/upload/{upload.id}",
        files={"file": (f"{upload.id}.parquet", buffer, "application/octet-stream")},
    )

    logger.debug("Uploading data", prefix=log_prefix)

    # Poll until complete with retry/timeout configuration
    status = UploadStatus.model_validate(upload_res.json())
    while status.stage not in [UploadStage.COMPLETE, UploadStage.FAILED]:
        status_res = CLIENT.get(f"/upload/{upload.id}/status")
        status = UploadStatus.model_validate(status_res.json())

        logger.debug(f"Uploading data: {status.stage}", prefix=log_prefix)

        if status.stage == UploadStage.FAILED:
            raise MatchboxServerFileError(status.details)

        time.sleep(settings.retry_delay)

    logger.debug("Finished", prefix=log_prefix)

    return status


@http_retry
def get_results(name: ModelResolutionName) -> Table:
    """Get model results from Matchbox."""
    log_prefix = f"Model {name}"
    logger.debug("Retrieving results", prefix=log_prefix)

    res = CLIENT.get(f"/collections/default/versions/v1/resolutions/{name}/data")
    buffer = BytesIO(res.content)
    return read_table(buffer)


@http_retry
def set_truth(name: ModelResolutionName, truth: int) -> ResourceOperationStatus:
    """Set the truth threshold for a model in Matchbox."""
    log_prefix = f"Model {name}"
    logger.debug("Setting truth value", prefix=log_prefix)

    res = CLIENT.patch(
        f"/collections/default/versions/v1/resolutions/{name}/truth", json=truth
    )
    return ResourceOperationStatus.model_validate(res.json())


@http_retry
def get_truth(name: ModelResolutionName) -> int:
    """Get the truth threshold for a model in Matchbox."""
    log_prefix = f"Model {name}"
    logger.debug("Retrieving truth value", prefix=log_prefix)

    res = CLIENT.get(f"/collections/default/versions/v1/resolutions/{name}/truth")
    return res.json()


@http_retry
def delete_resolution(
    name: ModelResolutionName, certain: bool = False
) -> ResourceOperationStatus:
    """Delete a resolution in Matchbox."""
    log_prefix = f"Model {name}"
    logger.debug("Deleting", prefix=log_prefix)

    res = CLIENT.delete(
        f"/collections/default/versions/v1/resolutions/{name}",
        params={"certain": certain},
    )
    return ResourceOperationStatus.model_validate(res.json())


# Evaluation


@http_retry
def sample_for_eval(
    n: int, resolution: UnqualifiedModelResolutionName, user_id: int
) -> Table:
    """Sample model results for evaluation."""
    res = CLIENT.get(
        "/eval/samples",
        params=url_params(
            {
                "n": n,
                "resolution": ModelResolutionName(
                    collection="default", version="v1", name=resolution
                ),
                "user_id": user_id,
            }
        ),
    )

    return read_table(BytesIO(res.content))


@http_retry
def compare_models(
    resolutions: list[UnqualifiedModelResolutionName],
) -> ModelComparison:
    """Get a model comparison for a set of model resolutions."""
    qualified_resolution = [
        ModelResolutionName(collection="default", version="v1", name=resolution)
        for resolution in resolutions
    ]
    res = CLIENT.post(
        "/eval/compare", json=[r.model_dump() for r in qualified_resolution]
    )
    scores = {resolution: tuple(pr) for resolution, pr in res.json().items()}
    return scores


@http_retry
def send_eval_judgement(judgement: Judgement) -> None:
    """Send judgements to the server."""
    logger.debug(
        f"Submitting judgement {judgement.shown}:{judgement.endorsed} "
        f"for {judgement.user_id}"
    )
    CLIENT.post("/eval/judgements", json=judgement.model_dump())


@http_retry
def download_eval_data() -> tuple[Table, Table]:
    """Download all judgements from the server."""
    logger.debug("Retrieving all judgements.")
    res = CLIENT.get("/eval/judgements")

    zip_bytes = BytesIO(res.content)
    with zipfile.ZipFile(zip_bytes, "r") as zip_file:
        with zip_file.open(JudgementsZipFilenames.JUDGEMENTS) as f1:
            judgements = read_table(f1)

        with zip_file.open(JudgementsZipFilenames.EXPANSION) as f2:
            expansion = read_table(f2)

    logger.debug("Finished retrieving judgements.")

    check_schema(SCHEMA_JUDGEMENTS, judgements.schema)
    check_schema(SCHEMA_CLUSTER_EXPANSION, expansion.schema)

    return judgements, expansion


# Admin


@http_retry
def count_backend_items(
    entity: BackendCountableType | None = None,
) -> dict[str, int]:
    """Count the number of various entities in the backend."""
    if entity is not None and entity not in BackendCountableType:
        raise ValueError(
            f"Invalid entity type: {entity}. "
            f"Must be one of {list(BackendCountableType)} "
        )

    log_prefix = "Backend count"
    logger.debug("Counting", prefix=log_prefix)

    params = {"entity": entity} if entity else {}
    res = CLIENT.get("/database/count", params=url_params(params))

    counts = res.json()
    logger.debug(f"Counts: {counts}", prefix=log_prefix)

    return counts<|MERGE_RESOLUTION|>--- conflicted
+++ resolved
@@ -61,14 +61,6 @@
     MatchboxUnparsedClientRequest,
     MatchboxUserNotFoundError,
 )
-<<<<<<< HEAD
-=======
-from matchbox.common.graph import (
-    ModelResolutionName,
-    ResolutionName,
-    SourceResolutionName,
-)
->>>>>>> ff5c13d6
 from matchbox.common.hash import hash_to_base64
 from matchbox.common.logging import logger
 
@@ -287,12 +279,9 @@
     }
 
 
-<<<<<<< HEAD
 # Resolution management
 
 
-=======
->>>>>>> ff5c13d6
 @http_retry
 def create_resolution(
     resolution: Resolution,

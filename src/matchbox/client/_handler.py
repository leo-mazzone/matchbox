--- conflicted
+++ resolved
@@ -15,16 +15,11 @@
     BackendRetrievableType,
     ModelAncestor,
     ModelMetadata,
-<<<<<<< HEAD
-    ModelOperationStatus,
     ModelResolutionName,
     NotFoundError,
     ResolutionName,
+    ResolutionOperationStatus,
     SourceResolutionName,
-=======
-    NotFoundError,
-    ResolutionOperationStatus,
->>>>>>> 8e86d25c
     UploadStatus,
 )
 from matchbox.common.exceptions import (
@@ -337,11 +332,7 @@
     return read_table(buffer)
 
 
-<<<<<<< HEAD
-def set_model_truth(name: ModelResolutionName, truth: int) -> ModelOperationStatus:
-=======
-def set_model_truth(name: str, truth: int) -> ResolutionOperationStatus:
->>>>>>> 8e86d25c
+def set_model_truth(name: ModelResolutionName, truth: int) -> ResolutionOperationStatus:
     """Set the truth threshold for a model in Matchbox."""
     log_prefix = f"Model {name}"
     logger.debug("Setting truth value", prefix=log_prefix)
@@ -369,13 +360,8 @@
 
 
 def set_model_ancestors_cache(
-<<<<<<< HEAD
     name: ModelResolutionName, ancestors: list[ModelAncestor]
-) -> ModelOperationStatus:
-=======
-    name: str, ancestors: list[ModelAncestor]
 ) -> ResolutionOperationStatus:
->>>>>>> 8e86d25c
     """Set the ancestors cache for a model in Matchbox."""
     log_prefix = f"Model {name}"
     logger.debug("Setting ancestors cached truth values", prefix=log_prefix)
@@ -396,15 +382,10 @@
     return [ModelAncestor.model_validate(m) for m in res.json()]
 
 
-<<<<<<< HEAD
 def delete_model(
     name: ModelResolutionName, certain: bool = False
-) -> ModelOperationStatus:
+) -> ResolutionOperationStatus:
     """Delete a model in Matchbox."""
-=======
-def delete_resolution(name: str, certain: bool = False) -> ResolutionOperationStatus:
-    """Delete a resolution in Matchbox."""
->>>>>>> 8e86d25c
     log_prefix = f"Model {name}"
     logger.debug("Deleting", prefix=log_prefix)
 

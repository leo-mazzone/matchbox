--- conflicted
+++ resolved
@@ -84,14 +84,4 @@
     if not columns:
         source = source.default_columns()
 
-<<<<<<< HEAD
-    if batch_size is not None:
-        _handler.index(
-            source=source,
-            data_hashes=source.hash_data(iter_batches=True, batch_size=batch_size),
-        )
-    else:
-        _handler.index(source=source, data_hashes=source.hash_data())
-=======
-    _handler.index(source=source)
->>>>>>> 14879163
+    _handler.index(source=source, batch_size=batch_size)
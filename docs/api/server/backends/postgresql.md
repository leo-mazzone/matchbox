--- conflicted
+++ resolved
@@ -12,11 +12,7 @@
     SourceConfigs {
         bigint source_config_id PK
         bigint resolution_id FK
-<<<<<<< HEAD
-        string resolution_name
-=======
         string name
->>>>>>> 5c3b477e
         string full_name
         bytes warehouse_hash
         string db_pk
@@ -49,12 +45,8 @@
     }
     Resolutions {
         bigint resolution_id PK
-<<<<<<< HEAD
         bytes resolution_hash
-        bytes content_hash
         string type
-=======
->>>>>>> 5c3b477e
         string name
         string description
         string type
